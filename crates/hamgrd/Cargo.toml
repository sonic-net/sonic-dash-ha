--- conflicted
+++ resolved
@@ -21,10 +21,7 @@
 swss-common-testing.workspace = true
 swbus-config.workspace = true
 sonic-common.workspace = true
-<<<<<<< HEAD
-=======
 sonicdb-derive.workspace = true
->>>>>>> 75c5425a
 tokio.workspace = true
 anyhow.workspace = true
 serde.workspace = true
