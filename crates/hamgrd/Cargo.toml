--- conflicted
+++ resolved
@@ -20,10 +20,7 @@
 swss-serde = { path = "../swss-serde" }
 swbus-config.workspace = true
 sonic-common.workspace = true
-<<<<<<< HEAD
-=======
 sonicdb-derive.workspace = true
->>>>>>> d42013ba
 tokio.workspace = true
 anyhow.workspace = true
 serde.workspace = true
