--- conflicted
+++ resolved
@@ -1,7 +1,4 @@
-<<<<<<< HEAD
 use crate::actors::dpu;
-=======
->>>>>>> cadfa467
 use crate::db_structs::*;
 use crate::ha_actor_messages::*;
 use crate::RuntimeData;
@@ -61,7 +58,6 @@
 }
 pub use recv;
 
-<<<<<<< HEAD
 #[macro_export]
 macro_rules! chkdb {
     (db: $db:expr, table: $table:expr, key: $key:expr, data: $data:tt) => {
@@ -86,8 +82,6 @@
 }
 pub use chkdb;
 
-=======
->>>>>>> cadfa467
 pub enum Command {
     Send {
         key: String,
@@ -207,7 +201,6 @@
                     },
                 };
                 client.send(ack).await.unwrap();
-<<<<<<< HEAD
             }
 
             ChkDb {
@@ -231,8 +224,6 @@
                         actual_data.remove(id);
                     });
                 assert_eq!(actual_data, fvs);
-=======
->>>>>>> cadfa467
             }
         }
     }
@@ -279,18 +270,11 @@
 }
 
 pub fn make_dpu_object(switch: u16, dpu: u32) -> Dpu {
-<<<<<<< HEAD
     let switch_pair_id = switch / 2;
     Dpu {
         state: Some("up".to_string()),
         vip_ipv4: Some(format!("3.2.{switch_pair_id}.{dpu}")),
         vip_ipv6: Some(normalize_ipv6(&format!("3:2:{switch_pair_id}::{dpu}"))),
-=======
-    Dpu {
-        state: Some("up".to_string()),
-        vip_ipv4: Some(format!("3.2.1.{switch}")),
-        vip_ipv6: Some(normalize_ipv6(&format!("3:2:1::{switch}"))),
->>>>>>> cadfa467
         pa_ipv4: format!("18.0.{switch}.{dpu}"),
         pa_ipv6: Some(normalize_ipv6(&format!("18:0:{switch}::{dpu}"))),
         dpu_id: dpu,
@@ -298,7 +282,6 @@
         orchagent_zmq_port: 8100,
         swbus_port: 23606 + dpu as u16,
         midplane_ipv4: format!("169.254.1.{dpu}"),
-<<<<<<< HEAD
     }
 }
 
@@ -330,39 +313,6 @@
     }
 }
 
-=======
-    }
-}
-
-pub fn make_remote_dpu_object(switch: u16, dpu: u32) -> RemoteDpu {
-    RemoteDpu {
-        pa_ipv4: format!("4.0.{switch}.{dpu}"),
-        pa_ipv6: Some(normalize_ipv6(&format!("4:0:{switch}::{dpu}"))),
-        dpu_id: dpu,
-        swbus_port: 23606 + dpu as u16,
-        npu_ipv4: format!("10.0.{switch}.{dpu}"),
-        npu_ipv6: Some(normalize_ipv6(&format!("10:0:{switch}::{dpu}"))),
-    }
-}
-
-pub fn make_dpu_pmon_state(all_up: bool) -> DpuState {
-    let state = if all_up {
-        DpuPmonStateType::Up
-    } else {
-        DpuPmonStateType::Down
-    };
-
-    DpuState {
-        dpu_midplane_link_state: state.clone(),
-        dpu_midplane_link_time: 1718053542000, // Mon Jun 10 03:15:42 PM UTC 2024
-        dpu_control_plane_state: state.clone(),
-        dpu_control_plane_time: 1718096215000, // Tue Jun 11 09:30:15 AM UTC 2024
-        dpu_data_plane_state: state.clone(),
-        dpu_data_plane_time: 1718231130000, // Wed Jun 12 11:45:30 PM UTC 2024
-    }
-}
-
->>>>>>> cadfa467
 pub fn make_dpu_bfd_state(v4_up_sessions: Vec<&str>, v6_up_sessions: Vec<&str>) -> DashBfdProbeState {
     DashBfdProbeState {
         v4_bfd_up_sessions: v4_up_sessions.iter().map(|&s| s.to_string()).collect::<Vec<String>>(),
@@ -378,7 +328,6 @@
     dpu_pmon_state: Option<DpuState>,
     dpu_bfd_state: Option<DashBfdProbeState>,
 ) -> DpuActorState {
-<<<<<<< HEAD
     let dpu_obj = make_dpu_object(switch, dpu);
 
     DpuActorState::from_dpu(
@@ -395,53 +344,6 @@
 pub fn make_remote_dpu_actor_state(switch: u16, dpu: u32) -> DpuActorState {
     let remote_dpu = make_remote_dpu_object(switch, dpu);
     DpuActorState::from_remote_dpu(&format!("switch{switch}_dpu{dpu}"), &remote_dpu)
-=======
-    DpuActorState {
-        remote_dpu: false,
-        // If true, this is a DPU locally manamaged by this hamgrd.
-        is_managed,
-        dpu_name: format!("switch{switch}_dpu{dpu}"),
-        up: false,
-        state: Some("up".to_string()),
-        vip_ipv4: Some(format!("3.2.1.{switch}")),
-        vip_ipv6: Some(normalize_ipv6(&format!("3:2:1::{switch}"))),
-        pa_ipv4: format!("4.0.{switch}.{dpu}"),
-        pa_ipv6: Some(normalize_ipv6(&format!("4:0:{switch}::{dpu}"))),
-        dpu_id: dpu,
-        vdpu_id: Some(format!("vdpu{}", switch * 8 + dpu as u16)),
-        orchagent_zmq_port: 8100,
-        swbus_port: 23606 + dpu as u16,
-        midplane_ipv4: Some(format!("169.254.1.{dpu}")),
-        npu_ipv4: format!("10.0.{switch}.{dpu}"),
-        npu_ipv6: Some(normalize_ipv6(&format!("10:0:{switch}::{dpu}"))),
-        dpu_pmon_state,
-        dpu_bfd_state,
-    }
-}
-
-pub fn make_remote_dpu_actor_state(switch: u16, dpu: u32) -> DpuActorState {
-    DpuActorState {
-        remote_dpu: true,
-        // If true, this is a DPU locally manamaged by this hamgrd.
-        is_managed: false,
-        dpu_name: format!("switch{switch}_dpu{dpu}"),
-        up: false,
-        state: Some("up".to_string()),
-        vip_ipv4: None,
-        vip_ipv6: None,
-        pa_ipv4: format!("4.0.{switch}.{dpu}"),
-        pa_ipv6: Some(normalize_ipv6(&format!("4:0:{switch}::{dpu}"))),
-        dpu_id: dpu,
-        vdpu_id: None,
-        orchagent_zmq_port: 0,
-        swbus_port: 23606 + dpu as u16,
-        midplane_ipv4: None,
-        npu_ipv4: format!("10.0.{switch}.{dpu}"),
-        npu_ipv6: Some(normalize_ipv6(&format!("10:0:{switch}::{dpu}"))),
-        dpu_pmon_state: None,
-        dpu_bfd_state: None,
-    }
->>>>>>> cadfa467
 }
 
 pub fn to_local_dpu(dpu_actor_state: &DpuActorState) -> Dpu {
@@ -474,7 +376,6 @@
         npu_ipv4: dpu_actor_state.npu_ipv4.clone(),
         npu_ipv6: dpu_actor_state.npu_ipv6.clone(),
     }
-<<<<<<< HEAD
 }
 
 pub fn make_vdpu_actor_state(up: bool, dpu_state: &DpuActorState) -> (String, VDpuActorState) {
@@ -542,6 +443,4 @@
         dp_channel_probe_fail_threshold: global_cfg.dp_channel_probe_fail_threshold,
     };
     (format!("haset{switch_pair_id}-{dpu}"), ha_set)
-=======
->>>>>>> cadfa467
 }