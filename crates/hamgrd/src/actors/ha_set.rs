use crate::actors::vdpu::VDpuActor;
use crate::actors::{spawn_consumer_bridge_for_actor, DbBasedActor};
use crate::db_structs::*;
use crate::ha_actor_messages::{ActorRegistration, HaSetActorState, RegistrationType, VDpuActorState};
use anyhow::{anyhow, Result};
use sonic_common::SonicDbTable;
use sonic_dash_api_proto::decode_from_field_values;
use sonic_dash_api_proto::ha_set_config::HaSetConfig;
use sonic_dash_api_proto::ip_to_string;
use std::collections::HashMap;
use swbus_actor::{
    state::{incoming::Incoming, internal::Internal, outgoing::Outgoing},
    Actor, ActorMessage, Context, State,
};
use swss_common::Table;
use swss_common::{KeyOpFieldValues, KeyOperation};
use swss_common_bridge::consumer::ConsumerBridge;
use tracing::{debug, error, info, instrument};

pub struct HaSetActor {
    id: String,
    dash_ha_set_config: Option<HaSetConfig>,
    bridges: Vec<ConsumerBridge>,
}

impl DbBasedActor for HaSetActor {
    fn new(key: String) -> Result<Self> {
        let actor = HaSetActor {
            id: key,
            dash_ha_set_config: None,
            bridges: Vec::new(),
        };
        Ok(actor)
    }

    fn table_name() -> &'static str {
        HaSetConfig::table_name()
    }

    fn name() -> &'static str {
        "ha-set"
    }
}

struct VDpuStateExt {
    vdpu: VDpuActorState,
    is_primary: bool,
}

impl HaSetActor {
    fn get_dash_global_config(incoming: &Incoming) -> Option<DashHaGlobalConfig> {
        let Ok(msg) = incoming.get(DashHaGlobalConfig::table_name()) else {
            debug!("DASH_HA_GLOBAL_CONFIG table is not available");
            return None;
        };
        let kfv = match msg.deserialize_data::<KeyOpFieldValues>() {
            Ok(data) => data,
            Err(e) => {
                error!("Failed to deserialize DASH_HA_GLOBAL_CONFIG KeyOpFieldValues: {}", e);
                return None;
            }
        };

        match swss_serde::from_field_values(&kfv.field_values) {
            Ok(state) => Some(state),
            Err(e) => {
                error!("Failed to deserialize DASH_HA_GLOBAL_CONFIG from field values: {}", e);
                None
            }
        }
    }

    fn prepare_dash_ha_set_table_data(
        &self,
        vdpus: &[VDpuStateExt],
        incoming: &Incoming,
    ) -> Result<Option<DashHaSetTable>> {
        let Some(dash_ha_set_config) = self.dash_ha_set_config.as_ref() else {
            return Ok(None);
        };

        if !vdpus.iter().any(|vdpu_ext| vdpu_ext.vdpu.dpu.is_managed) {
            debug!("None of DPUs is managed by local HAMGRD. Skip dash_ha_set update");
            return Ok(None);
        }

        // only 2 vdpus are supported at the moment. Skip the rest.
        let (local_vdpu, remote_vdpu) = match (vdpus[0].vdpu.dpu.is_managed, vdpus[1].vdpu.dpu.is_managed) {
            (true, _) => (&vdpus[0].vdpu, &vdpus[1].vdpu),
            (false, true) => (&vdpus[1].vdpu, &vdpus[0].vdpu),
            (false, false) => {
                error!("Neither primary nor backup DPU are managed by local HAMGRD. Skip dash-ha-set update");
                return Ok(None);
            }
        };

        let Some(global_cfg) = Self::get_dash_global_config(incoming) else {
            return Ok(None);
        };

        let dash_ha_set = DashHaSetTable {
            version: dash_ha_set_config.version.clone(),
            vip_v4: dash_ha_set_config.vip_v4.as_ref().map(ip_to_string).unwrap_or_default(),
            vip_v6: dash_ha_set_config.vip_v6.as_ref().map(ip_to_string),
            owner: None,
            scope: sonic_dash_api_proto::types::HaScope::try_from(dash_ha_set_config.scope)
                .map(|s| {
                    let name = s.as_str_name();
                    name.strip_prefix("HA_SCOPE_").unwrap_or(name).to_lowercase()
                })
                .ok(),
            local_npu_ip: local_vdpu.dpu.npu_ipv4.clone(),
            local_ip: local_vdpu.dpu.pa_ipv4.clone(),
            peer_ip: remote_vdpu.dpu.pa_ipv4.clone(),
            cp_data_channel_port: global_cfg.cp_data_channel_port,
            dp_channel_dst_port: global_cfg.dp_channel_dst_port,
            dp_channel_src_port_min: global_cfg.dp_channel_src_port_min,
            dp_channel_src_port_max: global_cfg.dp_channel_src_port_max,
            dp_channel_probe_interval_ms: global_cfg.dp_channel_probe_interval_ms,
            dp_channel_probe_fail_threshold: global_cfg.dp_channel_probe_fail_threshold,
        };

        Ok(Some(dash_ha_set))
    }

    fn update_dash_ha_set_table(
        &self,
        vdpus: &[VDpuStateExt],
        incoming: &Incoming,
        outgoing: &mut Outgoing,
    ) -> Result<()> {
        let Some(dash_ha_set) = self.prepare_dash_ha_set_table_data(vdpus, incoming)? else {
            return Ok(());
        };
        let fv = swss_serde::to_field_values(&dash_ha_set)?;
        let kfv = KeyOpFieldValues {
            key: self.id.clone(),
            operation: KeyOperation::Set,
            field_values: fv,
        };

        let msg = ActorMessage::new(self.id.clone(), &kfv)?;
        outgoing.send(outgoing.common_bridge_sp::<DashHaSetTable>(), msg);

        let msg = HaSetActorState::new_actor_msg(true, &self.id, dash_ha_set).unwrap();
        let peer_actors = ActorRegistration::get_registered_actors(incoming, RegistrationType::HaSetState);
        for actor_sp in peer_actors {
            outgoing.send(actor_sp, msg.clone());
        }
        Ok(())
    }

    fn delete_dash_ha_set_table(&self, vdpus: &[VDpuStateExt], outgoing: &mut Outgoing) -> Result<()> {
        if !vdpus.iter().any(|vdpu_ext| vdpu_ext.vdpu.dpu.is_managed) {
            debug!("None of DPUs is managed by local HAMGRD. Skip dash_ha_set deletion");
            return Ok(());
        }

        let kfv = KeyOpFieldValues {
            key: self.id.clone(),
            operation: KeyOperation::Del,
            field_values: HashMap::new(),
        };

        let msg = ActorMessage::new(self.id.clone(), &kfv)?;
        outgoing.send(outgoing.common_bridge_sp::<DashHaSetTable>(), msg);

        Ok(())
    }

    async fn update_vnet_route_tunnel_table(
        &self,
        vdpus: &Vec<VDpuStateExt>,
        incoming: &Incoming,
        internal: &mut Internal,
    ) -> Result<()> {
        let Some(global_cfg) = Self::get_dash_global_config(incoming) else {
            return Ok(());
        };

        let swss_key = format!(
            "{}:{}",
            global_cfg
                .vnet_name
                .ok_or(anyhow!("Missing vnet_name in global config"))?,
            self.dash_ha_set_config
                .as_ref()
                .unwrap()
                .vip_v4
                .as_ref()
                .map(ip_to_string)
                .unwrap_or_default()
        );

        if !internal.has_entry(VnetRouteTunnelTable::table_name(), &swss_key) {
            let db = crate::db_for_table::<VnetRouteTunnelTable>().await?;
            let table = Table::new_async(db, VnetRouteTunnelTable::table_name()).await?;
            internal.add(VnetRouteTunnelTable::table_name(), table, swss_key).await;
        }

        let mut endpoint = Vec::new();
        let mut endpoint_monitor = Vec::new();
        let mut primary = Vec::new();
        let mut check_directly_connected = false;

        for vdpu_ext in vdpus {
            if vdpu_ext.vdpu.dpu.is_managed {
                // if it is locally managed dpu, use dpu pa_ipv4 as endpoint
                endpoint.push(vdpu_ext.vdpu.dpu.pa_ipv4.clone());
            } else {
                endpoint.push(vdpu_ext.vdpu.dpu.npu_ipv4.clone());
            }

            endpoint_monitor.push(vdpu_ext.vdpu.dpu.pa_ipv4.clone());
            primary.push(vdpu_ext.is_primary.to_string());
            check_directly_connected |= vdpu_ext.vdpu.dpu.is_managed;
        }

        // update vnet route tunnel table
        let vnet_route = VnetRouteTunnelTable {
            endpoint,
            endpoint_monitor: Some(endpoint_monitor),
            monitoring: None,
            primary: Some(primary),
            rx_monitor_timer: global_cfg.dpu_bfd_probe_interval_in_ms,
            tx_monitor_timer: global_cfg.dpu_bfd_probe_interval_in_ms,
            check_directly_connected: Some(check_directly_connected),
        };
        let fvs = swss_serde::to_field_values(&vnet_route)?;

        internal.get_mut(VnetRouteTunnelTable::table_name()).clone_from(&fvs);
        Ok(())
    }

    fn delete_vnet_route_tunnel_table(&self, internal: &mut Internal) -> Result<()> {
        internal.delete(VnetRouteTunnelTable::table_name());
        Ok(())
    }

    fn register_to_vdpu_actor(&self, outgoing: &mut Outgoing, active: bool) -> Result<()> {
        let Some(ref dash_ha_set_config) = self.dash_ha_set_config else {
            return Ok(());
        };

        let msg = ActorRegistration::new_actor_msg(active, RegistrationType::VDPUState, &self.id)?;
        dash_ha_set_config
            .vdpu_ids
            .iter()
            .map(|id: &String| id.trim())
            .filter(|s| !s.is_empty())
            .for_each(|id| {
                outgoing.send(outgoing.from_my_sp(VDpuActor::name(), id), msg.clone());
            });

        Ok(())
    }

    // get vdpu data received via vdpu udpate
    fn get_vdpu(&self, incoming: &Incoming, vdpu_id: &str) -> Option<VDpuActorState> {
        let key = VDpuActorState::msg_key(vdpu_id);
        let Ok(msg) = incoming.get(&key) else {
            return None;
        };
        msg.deserialize_data().ok()
    }

    /// Get vdpu data received via vdpu update and return them in a list with primary DPUs first.
    /// All preferred_vdpu_ids are considered primary, followed by backups.
    fn get_vdpus(&self, incoming: &Incoming) -> Vec<Option<VDpuStateExt>> {
        let Some(ref ha_set_cfg) = self.dash_ha_set_config else {
            return Vec::new();
        };

        let mut result = Vec::new();

        // Collect all preferred (primary) vdpus first
        let mut seen = std::collections::HashSet::new();
        if !ha_set_cfg.preferred_vdpu_id.is_empty() {
            for id in ha_set_cfg
                .preferred_vdpu_id
                .split(',')
                .map(str::trim)
                .filter(|id| !id.is_empty())
            {
                result.push(
                    self.get_vdpu(incoming, id)
                        .map(|vdpu| VDpuStateExt { vdpu, is_primary: true }),
                );
                seen.insert(id.to_string());
            }
        }

        // Then collect backups (those not in preferred_vdpu_ids)
        for id in ha_set_cfg
            .vdpu_ids
            .iter()
            .filter(|id| !id.is_empty() && !seen.contains(*id))
        {
            result.push(self.get_vdpu(incoming, id).map(|vdpu| VDpuStateExt {
                vdpu,
                is_primary: false,
            }));
        }

        result
    }

    /// Returns a vector of `VDpuStateExt` if all VDPU states are available.
    /// If any VDPU state is missing, returns `None`.
    /// This ensures that subsequent operations only proceed when all required DPU information is ready and relevant.
    /// returned vdpus are sorted by primary and backup, with primary first.
    fn get_vdpus_if_ready(&self, incoming: &Incoming) -> Option<Vec<VDpuStateExt>> {
        let vdpus = self.get_vdpus(incoming);
        if !vdpus.iter().all(|vdpu| vdpu.is_some()) {
            info!("Not all DPU info is ready yet");
            return None;
        }

        Some(vdpus.into_iter().map(|vdpu| vdpu.unwrap()).collect())
    }

    async fn handle_dash_ha_set_config_table_message(
        &mut self,
        state: &mut State,
        key: &str,
        context: &mut Context,
    ) -> Result<()> {
        let (_internal, incoming, outgoing) = state.get_all();
        let dpu_kfv: KeyOpFieldValues = incoming.get(key)?.deserialize_data()?;
        if dpu_kfv.operation == KeyOperation::Del {
            // cleanup resources before stopping
            if let Err(e) = self.do_cleanup(state) {
                error!("Failed to cleanup HaSetActor resources: {}", e);
            }
            context.stop();
            return Ok(());
        }
        let first_time = self.dash_ha_set_config.is_none();

        self.dash_ha_set_config = Some(decode_from_field_values(&dpu_kfv.field_values).unwrap());

        // Subscribe to the DPU Actor for state updates.
        self.register_to_vdpu_actor(outgoing, true)?;

        if first_time {
            self.bridges.push(
                spawn_consumer_bridge_for_actor::<DashHaGlobalConfig>(
                    context.get_edge_runtime().clone(),
                    Self::name(),
                    Some(&self.id),
                    true,
                )
                .await?,
            );
        }

        let Some(vdpus) = self.get_vdpus_if_ready(incoming) else {
            return Ok(());
        };

        self.update_dash_ha_set_table(&vdpus, incoming, outgoing)?;

        Ok(())
    }

    async fn handle_dash_ha_global_config(&mut self, state: &mut State) -> Result<()> {
        let (internal, incoming, outgoing) = state.get_all();
        let Some(vdpus) = self.get_vdpus_if_ready(incoming) else {
            return Ok(());
        };
        // global config update affects Vxlan tunnel and dash-ha-set in DPU
        self.update_dash_ha_set_table(&vdpus, incoming, outgoing)?;
        self.update_vnet_route_tunnel_table(&vdpus, incoming, internal).await?;
        Ok(())
    }

    async fn handle_vdpu_state_update(&mut self, state: &mut State) -> Result<()> {
        let (internal, incoming, outgoing) = state.get_all();
        // vdpu update affects dash-ha-set in DPU and vxlan tunnel
        let Some(vdpus) = self.get_vdpus_if_ready(incoming) else {
            return Ok(());
        };
        self.update_dash_ha_set_table(&vdpus, incoming, outgoing)?;
        self.update_vnet_route_tunnel_table(&vdpus, incoming, internal).await?;
        Ok(())
    }

    async fn handle_haset_state_registration(&mut self, state: &mut State, key: &str) -> Result<()> {
        let (_, incoming, outgoing) = state.get_all();

        let entry = incoming.get_entry(key)?;
        let ActorRegistration { active, .. } = entry.msg.deserialize_data()?;
        if active {
            let Some(vdpus) = self.get_vdpus_if_ready(incoming) else {
                return Ok(());
            };
            let Some(dash_ha_set) = self.prepare_dash_ha_set_table_data(&vdpus, incoming)? else {
                return Ok(());
            };

            let msg = HaSetActorState::new_actor_msg(true, &self.id, dash_ha_set).unwrap();

            outgoing.send(entry.source.clone(), msg);
        }
        Ok(())
    }

    fn do_cleanup(&mut self, state: &mut State) -> Result<()> {
        let (internal, incoming, outgoing) = state.get_all();

        let Some(vdpus) = self.get_vdpus_if_ready(incoming) else {
            debug!("Not all DPU info is ready for cleanup");
            return Ok(());
        };

        if let Err(e) = self.delete_dash_ha_set_table(&vdpus, outgoing) {
            error!("Failed to delete dash_ha_set_table: {}", e);
        }

        if let Err(e) = self.delete_vnet_route_tunnel_table(internal) {
            error!("Failed to delete vnet_route_tunnel_table: {}", e);
        }

        self.register_to_vdpu_actor(outgoing, false)?;
        Ok(())
    }
}

impl Actor for HaSetActor {
    #[instrument(name="handle_message", level="info", skip_all, fields(actor=format!("ha-set/{}", self.id), key=key))]
    async fn handle_message(&mut self, state: &mut State, key: &str, context: &mut Context) -> Result<()> {
        if key == Self::table_name() {
            if let Err(e) = self.handle_dash_ha_set_config_table_message(state, key, context).await {
                error!("handle_dash_ha_set_config_table_message failed: {e}");
            }
            return Ok(());
        }

        if self.dash_ha_set_config.is_none() {
            return Ok(());
        }

        if VDpuActorState::is_my_msg(key) {
            return self.handle_vdpu_state_update(state).await;
        } else if key == DashHaGlobalConfig::table_name() {
            return self.handle_dash_ha_global_config(state).await;
        } else if ActorRegistration::is_my_msg(key, RegistrationType::HaSetState) {
            return self.handle_haset_state_registration(state, key).await;
        }
        Ok(())
    }
}

#[cfg(test)]
mod test {
    use crate::actors::KeyOperation;
    use crate::{
        actors::{
            ha_set::HaSetActor,
            test::{self, *},
            vdpu::VDpuActor,
            DbBasedActor,
        },
        db_structs::*,
        ha_actor_messages::*,
    };
    use sonic_common::SonicDbTable;
    use sonic_dash_api_proto::ha_set_config::HaSetConfig;
    use sonic_dash_api_proto::ip_to_string;
    use std::collections::HashMap;
    use std::time::Duration;
    use swss_common::CxxString;
    use swss_common::KeyOpFieldValues;
    use swss_common_testing::*;

    fn protobuf_struct_to_kfv<T: prost::Message + Default + serde::Serialize>(cfg: &T) -> HashMap<String, CxxString> {
        let json = serde_json::to_string(&cfg).unwrap();
        let mut kfv = KeyOpFieldValues {
            key: HaSetActor::table_name().to_string(),
            operation: KeyOperation::Set,
            field_values: HashMap::new(),
        };
        kfv.field_values.clear();
        kfv.field_values.insert("json".to_string(), json.into());
        kfv.field_values.clone()
    }

    #[tokio::test]
    async fn ha_set_actor() {
        // To enable trace, set ENABLE_TRACE=1 to run test
        sonic_common::log::init_logger_for_test();

        let _redis = Redis::start_config_db();
        let runtime = test::create_actor_runtime(0, "10.0.0.0", "10::").await;

        //prepare test data
        let global_cfg = make_dash_ha_global_config();
        let global_cfg_fvs = serde_json::to_value(swss_serde::to_field_values(&global_cfg).unwrap()).unwrap();

        let (ha_set_id, ha_set_cfg) = make_dpu_scope_ha_set_config(0, 0);
        let ha_set_cfg_fvs = protobuf_struct_to_kfv(&ha_set_cfg);
        let dpu0 = make_local_dpu_actor_state(0, 0, true, None, None);
        let dpu1 = make_remote_dpu_actor_state(1, 0);
        let (vdpu0_id, vdpu0_state_obj) = make_vdpu_actor_state(true, &dpu0);
        let (vdpu1_id, vdpu1_state_obj) = make_vdpu_actor_state(true, &dpu1);
        let vdpu0_state = serde_json::to_value(&vdpu0_state_obj).unwrap();
        let vdpu1_state = serde_json::to_value(&vdpu1_state_obj).unwrap();

        let (_, ha_set_obj) = make_dpu_scope_ha_set_obj(0, 0);
        let ha_set_obj_fvs = serde_json::to_value(swss_serde::to_field_values(&ha_set_obj).unwrap()).unwrap();

        let expected_vnet_route = VnetRouteTunnelTable {
            endpoint: vec![
                vdpu0_state_obj.dpu.pa_ipv4.clone(),
                vdpu1_state_obj.dpu.npu_ipv4.clone(),
            ],
            endpoint_monitor: Some(vec![
                vdpu0_state_obj.dpu.pa_ipv4.clone(),
                vdpu1_state_obj.dpu.pa_ipv4.clone(),
            ]),
            monitoring: None,
            primary: Some(vec!["true".to_string(), "false".to_string()]),
            rx_monitor_timer: global_cfg.dpu_bfd_probe_interval_in_ms,
            tx_monitor_timer: global_cfg.dpu_bfd_probe_interval_in_ms,
            check_directly_connected: Some(true),
        };
        let expected_vnet_route = swss_serde::to_field_values(&expected_vnet_route).unwrap();

        let ha_set_actor = HaSetActor {
            id: ha_set_id.clone(),
            dash_ha_set_config: None,
            bridges: Vec::new(),
        };

        let handle = runtime.spawn(ha_set_actor, HaSetActor::name(), &ha_set_id);

        #[rustfmt::skip]
        let commands = [
            // Send DASH_HA_SET_CONFIG_TABLE config
            send! { key: HaSetActor::table_name(), data: { "key": HaSetActor::table_name(), "operation": "Set", "field_values": ha_set_cfg_fvs },
                    addr: crate::common_bridge_sp::<HaSetConfig>(&runtime.get_swbus_edge()) },
            recv! { key: ActorRegistration::msg_key(RegistrationType::VDPUState, &ha_set_id), data: { "active": true },
                    addr: runtime.sp(VDpuActor::name(), &vdpu0_id) },
            recv! { key: ActorRegistration::msg_key(RegistrationType::VDPUState, &ha_set_id), data: { "active": true },
                    addr: runtime.sp(VDpuActor::name(), &vdpu1_id) },
            // Send registration request from ha-scope actor
            send! { key: ActorRegistration::msg_key(RegistrationType::HaSetState, &format!("vdpu0:{ha_set_id}")), data: { "active": true},
                    addr: runtime.sp("ha-scope", &format!("vdpu0:{ha_set_id}")) },
            send! { key: "DASH_HA_GLOBAL_CONFIG", data: { "key": "DASH_HA_GLOBAL_CONFIG", "operation": "Set", "field_values": global_cfg_fvs } },
            // Simulate VDPU state update for vdpu0
            send! { key: VDpuActorState::msg_key(&vdpu0_id), data: vdpu0_state, addr: runtime.sp("vdpu", &vdpu0_id) },
            // Simulate VDPU state update for vdpu1 (backup)
            send! { key: VDpuActorState::msg_key(&vdpu1_id), data: vdpu1_state, addr: runtime.sp("vdpu", &vdpu1_id) },
            // Verify that the DASH_HA_SET_TABLE was updated
            recv! { key: &ha_set_id, data: {"key": &ha_set_id,  "operation": "Set", "field_values": ha_set_obj_fvs},
                    addr: crate::common_bridge_sp::<DashHaSetTable>(&runtime.get_swbus_edge()) },
            // Verify that haset actor state is sent to ha-scope actor
            recv! { key: HaSetActorState::msg_key(&ha_set_id), data: { "up": true, "ha_set": &ha_set_obj },
                    addr: runtime.sp("ha-scope", &format!("vdpu0:{ha_set_id}")) },
            chkdb! { type: VnetRouteTunnelTable, key: &format!("{}:{}", global_cfg.vnet_name.as_ref().unwrap(), ip_to_string(ha_set_cfg.vip_v4.as_ref().unwrap())), data: expected_vnet_route },
            // simulate delete of ha-set entry
            send! { key: HaSetActor::table_name(), data: { "key": HaSetActor::table_name(), "operation": "Del", "field_values": ha_set_cfg_fvs },
                    addr: crate::common_bridge_sp::<HaSetConfig>(&runtime.get_swbus_edge()) },
<<<<<<< HEAD
            recv! { key: &ha_set_id, data: {"key": &ha_set_id,  "operation": "Del", "field_values": {}},
                    addr: crate::common_bridge_sp::<DashHaSetTable>(&runtime.get_swbus_edge()) },
            chkdb! { type: VnetRouteTunnelTable, key: &format!("{}:{}", global_cfg.vnet_name.as_ref().unwrap(), ip_to_string(ha_set_cfg.vip_v4.as_ref().unwrap())), nonexist },
=======
            recv! { key: ActorRegistration::msg_key(RegistrationType::VDPUState, &ha_set_id), data: { "active": false },
                    addr: runtime.sp(VDpuActor::name(), &vdpu0_id) },
            recv! { key: ActorRegistration::msg_key(RegistrationType::VDPUState, &ha_set_id), data: { "active": false },
                    addr: runtime.sp(VDpuActor::name(), &vdpu1_id) },
>>>>>>> 75af72e7
        ];

        test::run_commands(&runtime, runtime.sp(HaSetActor::name(), &ha_set_id), &commands).await;
        if tokio::time::timeout(Duration::from_secs(3), handle).await.is_err() {
            panic!("timeout waiting for actor to terminate");
        }
    }

    // test remote ha-set, when both vdpus are remote. ha-set is responsible to program vnet route to remote dpus
    #[tokio::test]
    async fn remote_ha_set_actor() {
        // To enable trace, set ENABLE_TRACE=1 to run test
        sonic_common::log::init_logger_for_test();

        let _redis = Redis::start_config_db();
        let runtime = test::create_actor_runtime(0, "10.0.0.0", "10::").await;

        //prepare test data
        let global_cfg = make_dash_ha_global_config();
        let global_cfg_fvs = serde_json::to_value(swss_serde::to_field_values(&global_cfg).unwrap()).unwrap();

        let (ha_set_id, ha_set_cfg) = make_dpu_scope_ha_set_config(2, 0);
        let ha_set_cfg_fvs = protobuf_struct_to_kfv(&ha_set_cfg);
        let dpu0 = make_remote_dpu_actor_state(2, 0);
        let dpu1 = make_remote_dpu_actor_state(3, 0);
        let (vdpu0_id, vdpu0_state_obj) = make_vdpu_actor_state(true, &dpu0);
        let (vdpu1_id, vdpu1_state_obj) = make_vdpu_actor_state(true, &dpu1);
        let vdpu0_state = serde_json::to_value(&vdpu0_state_obj).unwrap();
        let vdpu1_state = serde_json::to_value(&vdpu1_state_obj).unwrap();

        let expected_vnet_route = VnetRouteTunnelTable {
            endpoint: vec![
                vdpu0_state_obj.dpu.npu_ipv4.clone(),
                vdpu1_state_obj.dpu.npu_ipv4.clone(),
            ],
            endpoint_monitor: Some(vec![
                vdpu0_state_obj.dpu.pa_ipv4.clone(),
                vdpu1_state_obj.dpu.pa_ipv4.clone(),
            ]),
            monitoring: None,
            primary: Some(vec!["true".to_string(), "false".to_string()]),
            rx_monitor_timer: global_cfg.dpu_bfd_probe_interval_in_ms,
            tx_monitor_timer: global_cfg.dpu_bfd_probe_interval_in_ms,
            check_directly_connected: Some(false),
        };
        let expected_vnet_route = swss_serde::to_field_values(&expected_vnet_route).unwrap();
        let ha_set_actor = HaSetActor {
            id: ha_set_id.clone(),
            dash_ha_set_config: None,
            bridges: Vec::new(),
        };

        let handle = runtime.spawn(ha_set_actor, HaSetActor::name(), &ha_set_id);

        #[rustfmt::skip]
        let commands = [
            // Send DASH_HA_SET_CONFIG_TABLE config
            send! { key: HaSetActor::table_name(), data: { "key": HaSetActor::table_name(), "operation": "Set", "field_values": ha_set_cfg_fvs },
                    addr: crate::common_bridge_sp::<HaSetConfig>(&runtime.get_swbus_edge()) },
            recv! { key: ActorRegistration::msg_key(RegistrationType::VDPUState, &ha_set_id), data: { "active": true },
                    addr: runtime.sp(VDpuActor::name(), &vdpu0_id) },
            recv! { key: ActorRegistration::msg_key(RegistrationType::VDPUState, &ha_set_id), data: { "active": true },
                    addr: runtime.sp(VDpuActor::name(), &vdpu1_id) },
            send! { key: DashHaGlobalConfig::table_name(), data: { "key": DashHaGlobalConfig::table_name(), "operation": "Set", "field_values": global_cfg_fvs } },
            // Simulate VDPU state update for vdpu0
            send! { key: VDpuActorState::msg_key(&vdpu0_id), data: vdpu0_state, addr: runtime.sp("vdpu", &vdpu0_id) },
            // Simulate VDPU state update for vdpu1 (backup)
            send! { key: VDpuActorState::msg_key(&vdpu1_id), data: vdpu1_state, addr: runtime.sp("vdpu", &vdpu1_id) },
            // Verify that the DASH_HA_SET_TABLE was updated

            chkdb! { type: VnetRouteTunnelTable, key: &format!("{}:{}", global_cfg.vnet_name.as_ref().unwrap(), ip_to_string(ha_set_cfg.vip_v4.as_ref().unwrap())),
                    data: expected_vnet_route },
            // simulate delete of ha-set entry
            send! { key: HaSetActor::table_name(), data: { "key": HaSetActor::table_name(), "operation": "Del", "field_values": ha_set_cfg_fvs },
                    addr: crate::common_bridge_sp::<HaSetConfig>(&runtime.get_swbus_edge()) },
<<<<<<< HEAD
            chkdb! { type: VnetRouteTunnelTable, key: &format!("{}:{}", global_cfg.vnet_name.as_ref().unwrap(), ip_to_string(ha_set_cfg.vip_v4.as_ref().unwrap())), nonexist },

            recv! { key: ActorRegistration::msg_key(RegistrationType::VDPUState, &ha_set_id), data: { "active": false },
                    addr: runtime.sp(VDpuActor::name(), &vdpu0_id) },

=======
            recv! { key: ActorRegistration::msg_key(RegistrationType::VDPUState, &ha_set_id), data: { "active": false },
                    addr: runtime.sp(VDpuActor::name(), &vdpu0_id) },
>>>>>>> 75af72e7
            recv! { key: ActorRegistration::msg_key(RegistrationType::VDPUState, &ha_set_id), data: { "active": false },
                    addr: runtime.sp(VDpuActor::name(), &vdpu1_id) },
        ];

        test::run_commands(&runtime, runtime.sp(HaSetActor::name(), &ha_set_id), &commands).await;
        if tokio::time::timeout(Duration::from_secs(3), handle).await.is_err() {
            panic!("timeout waiting for actor to terminate");
        }
    }
}<|MERGE_RESOLUTION|>--- conflicted
+++ resolved
@@ -561,16 +561,13 @@
             // simulate delete of ha-set entry
             send! { key: HaSetActor::table_name(), data: { "key": HaSetActor::table_name(), "operation": "Del", "field_values": ha_set_cfg_fvs },
                     addr: crate::common_bridge_sp::<HaSetConfig>(&runtime.get_swbus_edge()) },
-<<<<<<< HEAD
             recv! { key: &ha_set_id, data: {"key": &ha_set_id,  "operation": "Del", "field_values": {}},
                     addr: crate::common_bridge_sp::<DashHaSetTable>(&runtime.get_swbus_edge()) },
             chkdb! { type: VnetRouteTunnelTable, key: &format!("{}:{}", global_cfg.vnet_name.as_ref().unwrap(), ip_to_string(ha_set_cfg.vip_v4.as_ref().unwrap())), nonexist },
-=======
             recv! { key: ActorRegistration::msg_key(RegistrationType::VDPUState, &ha_set_id), data: { "active": false },
                     addr: runtime.sp(VDpuActor::name(), &vdpu0_id) },
             recv! { key: ActorRegistration::msg_key(RegistrationType::VDPUState, &ha_set_id), data: { "active": false },
                     addr: runtime.sp(VDpuActor::name(), &vdpu1_id) },
->>>>>>> 75af72e7
         ];
 
         test::run_commands(&runtime, runtime.sp(HaSetActor::name(), &ha_set_id), &commands).await;
@@ -646,16 +643,11 @@
             // simulate delete of ha-set entry
             send! { key: HaSetActor::table_name(), data: { "key": HaSetActor::table_name(), "operation": "Del", "field_values": ha_set_cfg_fvs },
                     addr: crate::common_bridge_sp::<HaSetConfig>(&runtime.get_swbus_edge()) },
-<<<<<<< HEAD
             chkdb! { type: VnetRouteTunnelTable, key: &format!("{}:{}", global_cfg.vnet_name.as_ref().unwrap(), ip_to_string(ha_set_cfg.vip_v4.as_ref().unwrap())), nonexist },
 
             recv! { key: ActorRegistration::msg_key(RegistrationType::VDPUState, &ha_set_id), data: { "active": false },
                     addr: runtime.sp(VDpuActor::name(), &vdpu0_id) },
 
-=======
-            recv! { key: ActorRegistration::msg_key(RegistrationType::VDPUState, &ha_set_id), data: { "active": false },
-                    addr: runtime.sp(VDpuActor::name(), &vdpu0_id) },
->>>>>>> 75af72e7
             recv! { key: ActorRegistration::msg_key(RegistrationType::VDPUState, &ha_set_id), data: { "active": false },
                     addr: runtime.sp(VDpuActor::name(), &vdpu1_id) },
         ];
