<<<<<<< HEAD
use crate::actors::vdpu::VDpuActor;
use crate::actors::{ha_set, spawn_consumer_bridge_for_actor, ActorCreator, DbBasedActor};
use crate::db_structs::*;
use crate::ha_actor_messages::{ActorRegistration, HaSetActorState, RegistrationType, VDpuActorState};
use anyhow::Result;
use serde::{Deserialize, Serialize};
use std::sync::Arc;
use std::time::SystemTime;
use swbus_actor::state::incoming;
use swbus_actor::state::internal::{self, Internal};
use swbus_actor::{state::incoming::Incoming, state::outgoing::Outgoing, Actor, ActorMessage, Context, State};
use swbus_edge::SwbusEdgeRuntime;
use swss_common::Table;
use swss_common::{
    KeyOpFieldValues, KeyOperation, SonicDbTable, SubscriberStateTable, ZmqClient, ZmqProducerStateTable,
};
use swss_common_bridge::{consumer::spawn_consumer_bridge, consumer::ConsumerBridge, producer::spawn_producer_bridge};
use tokio::time::error::Elapsed;
use tracing::{debug, error, info};

pub struct HaSetActor {
    id: String,
    dash_ha_set_config: Option<DashHaSetConfigTable>,
    bridges: Vec<ConsumerBridge>,
}

impl DbBasedActor for HaSetActor {
    fn new(key: String) -> Result<Self> {
        let actor = HaSetActor {
            id: key,
            dash_ha_set_config: None,
            bridges: Vec::new(),
        };
        Ok(actor)
    }

    fn db_name() -> &'static str {
        DashHaSetConfigTable::db_name()
    }

    fn table_name() -> &'static str {
        DashHaSetConfigTable::table_name()
    }

    fn name() -> &'static str {
        "ha-set"
    }
}

struct VDpuStateExt {
    vdpu: VDpuActorState,
    is_primary: bool,
}

impl HaSetActor {
    fn get_dash_global_config(incoming: &Incoming) -> Result<DashHaGlobalConfig> {
        let kfv: KeyOpFieldValues = incoming.get(DashHaGlobalConfig::table_name())?.deserialize_data()?;
        let global_cfg = swss_serde::from_field_values(&kfv.field_values)?;
        Ok(global_cfg)
    }

    fn prepare_dash_ha_set_table_data(
        &self,
        vdpus: &[VDpuStateExt],
        incoming: &Incoming,
    ) -> Result<Option<DashHaSetTable>> {
        let Some(dash_ha_set_config) = self.dash_ha_set_config.as_ref() else {
            return Ok(None);
        };

        if !vdpus.iter().any(|vdpu_ext| vdpu_ext.vdpu.dpu.is_managed) {
            debug!("None of DPUs is managed by local HAMGRD. Skip dash_ha_set update");
            return Ok(None);
        }

        // only 2 vdpus are supported at the moment. Skip the rest.
        let (local_vdpu, remote_vdpu) = match (vdpus[0].vdpu.dpu.is_managed, vdpus[1].vdpu.dpu.is_managed) {
            (true, _) => (&vdpus[0].vdpu, &vdpus[1].vdpu),
            (false, true) => (&vdpus[1].vdpu, &vdpus[0].vdpu),
            (false, false) => {
                error!("Neither primary nor backup DPU are managed by local HAMGRD. Skip dash-ha-set update");
                return Ok(None);
            }
        };

        let global_cfg = Self::get_dash_global_config(incoming)?;

        let dash_ha_set = DashHaSetTable {
            version: dash_ha_set_config.version.clone(),
            vip_v4: dash_ha_set_config.vip_v4.clone(),
            vip_v6: dash_ha_set_config.vip_v6.clone(),
            owner: dash_ha_set_config.owner.clone(),
            scope: dash_ha_set_config.scope.clone(),
            local_npu_ip: local_vdpu.dpu.npu_ipv4.clone(),
            local_ip: local_vdpu.dpu.pa_ipv4.clone(),
            peer_ip: remote_vdpu.dpu.pa_ipv4.clone(),
            cp_data_channel_port: global_cfg.cp_data_channel_port,
            dp_channel_dst_port: global_cfg.dp_channel_dst_port,
            dp_channel_src_port_min: global_cfg.dp_channel_src_port_min,
            dp_channel_src_port_max: global_cfg.dp_channel_src_port_max,
            dp_channel_probe_interval_ms: global_cfg.dp_channel_probe_interval_ms,
            dp_channel_probe_fail_threshold: global_cfg.dp_channel_probe_fail_threshold,
        };
        Ok(Some(dash_ha_set))
    }

    fn update_dash_ha_set_table(
        &self,
        vdpus: &[VDpuStateExt],
        incoming: &Incoming,
        outgoing: &mut Outgoing,
    ) -> Result<()> {
        let Some(dash_ha_set) = self.prepare_dash_ha_set_table_data(vdpus, incoming)? else {
            return Ok(());
        };
        let fv = swss_serde::to_field_values(&dash_ha_set)?;
        let kfv = KeyOpFieldValues {
            key: self.id.clone(),
            operation: KeyOperation::Set,
            field_values: fv,
        };

        let msg = ActorMessage::new(self.id.clone(), &kfv)?;
        outgoing.send(outgoing.common_bridge_sp::<DashHaSetTable>(), msg);

        let msg = HaSetActorState::new_actor_msg(true, &self.id, dash_ha_set).unwrap();
        let peer_actors = ActorRegistration::get_registered_actors(incoming, RegistrationType::HaSetState);
        for actor_sp in peer_actors {
            outgoing.send(actor_sp, msg.clone());
        }
        Ok(())
    }

    fn update_vnet_route_tunnel_table(
        &self,
        vdpus: &Vec<VDpuStateExt>,
        incoming: &Incoming,
        internal: &mut Internal,
    ) -> Result<()> {
        let global_cfg = Self::get_dash_global_config(incoming)?;

        let mut endpoint = Vec::new();
        let mut endpoint_monitor = Vec::new();
        let mut primary = Vec::new();
        let mut check_directly_connected = false;

        for vdpu_ext in vdpus {
            if vdpu_ext.vdpu.dpu.is_managed {
                // if it is locally managed dpu, use dpu pa_ipv4 as endpoint
                endpoint.push(vdpu_ext.vdpu.dpu.pa_ipv4.clone());
            } else {
                endpoint.push(vdpu_ext.vdpu.dpu.npu_ipv4.clone());
            }

            endpoint_monitor.push(vdpu_ext.vdpu.dpu.pa_ipv4.clone());
            primary.push(vdpu_ext.is_primary.to_string());
            check_directly_connected |= vdpu_ext.vdpu.dpu.is_managed;
        }

        // update vnet route tunnel table
        let vnet_route = VnetRouteTunnelTable {
            endpoint,
            endpoint_monitor: Some(endpoint_monitor),
            monitoring: None,
            primary: Some(primary),
            rx_monitor_timer: global_cfg.dpu_bfd_probe_interval_in_ms,
            tx_monitor_timer: global_cfg.dpu_bfd_probe_interval_in_ms,
            check_directly_connected: Some(check_directly_connected),
        };
        let fvs = swss_serde::to_field_values(&vnet_route)?;

        internal.get_mut(VnetRouteTunnelTable::table_name()).clone_from(&fvs);
        Ok(())
    }

    async fn register_to_vdpu_actor(&self, outgoing: &mut Outgoing, active: bool) -> Result<()> {
        let Some(ref dash_ha_set_config) = self.dash_ha_set_config else {
            return Ok(());
        };

        let msg = ActorRegistration::new_actor_msg(active, RegistrationType::VDPUState, &self.id)?;
        dash_ha_set_config
            .vdpu_ids
            .iter()
            .map(|id: &String| id.trim())
            .filter(|s| !s.is_empty())
            .for_each(|id| {
                outgoing.send(outgoing.from_my_sp(VDpuActor::name(), id), msg.clone());
            });

        Ok(())
    }

    // get vdpu data received via vdpu udpate
    fn get_vdpu(&self, incoming: &Incoming, vdpu_id: &str) -> Option<VDpuActorState> {
        let key = VDpuActorState::msg_key(vdpu_id);
        let Ok(msg) = incoming.get(&key) else {
            return None;
        };
        msg.deserialize_data().ok()
    }

    /// Get vdpu data received via vdpu update and return them in a list with primary DPUs first.
    /// All preferred_vdpu_ids are considered primary, followed by backups.
    fn get_vdpus(&self, incoming: &Incoming) -> Vec<(Option<VDpuStateExt>)> {
        let Some(ref ha_set_cfg) = self.dash_ha_set_config else {
            return Vec::new();
        };

        let mut result = Vec::new();

        // Collect all preferred (primary) vdpus first
        let mut seen = std::collections::HashSet::new();
        if let Some(prefered_vdpu_ids) = ha_set_cfg.preferred_vdpu_ids.as_ref() {
            for id in prefered_vdpu_ids.iter().filter(|id| !id.is_empty()) {
                result.push(
                    self.get_vdpu(incoming, id)
                        .map(|vdpu| VDpuStateExt { vdpu, is_primary: true }),
                );
                seen.insert(id);
            }
        }

        // Then collect backups (those not in preferred_vdpu_ids)
        for id in ha_set_cfg
            .vdpu_ids
            .iter()
            .filter(|id| !id.is_empty() && !seen.contains(id))
        {
            result.push(self.get_vdpu(incoming, id).map(|vdpu| VDpuStateExt {
                vdpu,
                is_primary: false,
            }));
        }

        result
    }

    /// Returns a vector of `VDpuStateExt` if all VDPU states are available.
    /// If any VDPU state is missing, returns `None`.
    /// This ensures that subsequent operations only proceed when all required DPU information is ready and relevant.
    /// returned vdpus are sorted by primary and backup, with primary first.
    fn get_vdpus_if_ready(&self, incoming: &Incoming) -> Option<Vec<VDpuStateExt>> {
        let vdpus = self.get_vdpus(incoming);
        if !vdpus.iter().all(|vdpu| vdpu.is_some()) {
            info!("Not all DPU info is ready yet");
            return None;
        }

        Some(vdpus.into_iter().map(|vdpu| vdpu.unwrap()).collect())
    }

    async fn handle_dash_ha_set_config_table_message(
        &mut self,
        state: &mut State,
        key: &str,
        context: &mut Context,
    ) -> Result<()> {
        let (internal, incoming, outgoing) = state.get_all();
        let dpu_kfv: KeyOpFieldValues = incoming.get(key)?.deserialize_data()?;
        if dpu_kfv.operation == KeyOperation::Del {
            // unregister from the DPU Actor
            self.register_to_vdpu_actor(outgoing, false).await?;

            context.stop();
            return Ok(());
        }
        let first_time = self.dash_ha_set_config.is_none();

        self.dash_ha_set_config = Some(swss_serde::from_field_values(&dpu_kfv.field_values)?);
        let swss_key = format!("default:{}", self.dash_ha_set_config.as_ref().unwrap().vip_v4);
        if !internal.has_entry(key, &swss_key) {
            let db = crate::db_named(VnetRouteTunnelTable::db_name()).await?;
            let table = Table::new_async(db, VnetRouteTunnelTable::table_name()).await?;
            internal.add(VnetRouteTunnelTable::table_name(), table, swss_key).await;
        }
        // Subscribe to the DPU Actor for state updates.
        self.register_to_vdpu_actor(outgoing, true).await?;

        if first_time {
            self.bridges.push(
                spawn_consumer_bridge_for_actor::<DashHaGlobalConfig>(
                    context.get_edge_runtime().clone(),
                    Self::name(),
                    Some(&self.id),
                    true,
                )
                .await?,
            );
        }

        let Some(vdpus) = self.get_vdpus_if_ready(incoming) else {
            return Ok(());
        };

        self.update_dash_ha_set_table(&vdpus, incoming, outgoing)?;

        Ok(())
    }

    fn handle_dash_ha_global_config(&mut self, state: &mut State, key: &str, context: &mut Context) -> Result<()> {
        let (internal, incoming, outgoing) = state.get_all();
        let Some(vdpus) = self.get_vdpus_if_ready(incoming) else {
            return Ok(());
        };
        // global config update affects Vxlan tunnel and dash-ha-set in DPU
        self.update_dash_ha_set_table(&vdpus, incoming, outgoing)?;
        self.update_vnet_route_tunnel_table(&vdpus, incoming, internal)?;
        Ok(())
    }

    fn handle_vdpu_state_update(&mut self, state: &mut State, key: &str, context: &mut Context) -> Result<()> {
        let (internal, incoming, outgoing) = state.get_all();
        // vdpu update affects dash-ha-set in DPU and vxlan tunnel
        let Some(vdpus) = self.get_vdpus_if_ready(incoming) else {
            return Ok(());
        };
        self.update_dash_ha_set_table(&vdpus, incoming, outgoing)?;
        self.update_vnet_route_tunnel_table(&vdpus, incoming, internal)?;
        Ok(())
    }

    async fn handle_haset_state_registration(&mut self, state: &mut State, key: &str) -> Result<()> {
        let (_, incoming, outgoing) = state.get_all();

        let entry = incoming.get_entry(key)?;
        let ActorRegistration { active, .. } = entry.msg.deserialize_data()?;
        if active {
            let Some(vdpus) = self.get_vdpus_if_ready(incoming) else {
                return Ok(());
            };
            let Some(dash_ha_set) = self.prepare_dash_ha_set_table_data(&vdpus, incoming)? else {
                return Ok(());
            };

            let msg = HaSetActorState::new_actor_msg(true, &self.id, dash_ha_set).unwrap();
            let peer_actors = ActorRegistration::get_registered_actors(incoming, RegistrationType::HaSetState);

            outgoing.send(entry.source.clone(), msg);
        }
        Ok(())
    }
}

impl Actor for HaSetActor {
    async fn handle_message(&mut self, state: &mut State, key: &str, context: &mut Context) -> Result<()> {
        println!("Received message {key}");
        if key == Self::table_name() {
            if let Err(e) = self.handle_dash_ha_set_config_table_message(state, key, context).await {
                let err = format!("handle_dash_ha_set_config_table_message failed: {e}");
                println!("{}", err);
            }
            return Ok(());
        }

        if self.dash_ha_set_config.is_none() {
            return Ok(());
        }

        if VDpuActorState::is_my_msg(key) {
            return self.handle_vdpu_state_update(state, key, context);
        } else if key == DashHaGlobalConfig::table_name() {
            return self.handle_dash_ha_global_config(state, key, context);
        } else if ActorRegistration::is_my_msg(key, RegistrationType::HaSetState) {
            return self.handle_haset_state_registration(state, key).await;
        }
        Ok(())
    }
}

#[cfg(test)]
mod test {
    use crate::{
        actors::{
            ha_set::{self, HaSetActor},
            test::{self, *},
            vdpu::{self, VDpuActor},
            DbBasedActor,
        },
        db_structs::{DashHaGlobalConfig, DashHaSetConfigTable, DashHaSetTable, VnetRouteTunnelTable},
        ha_actor_messages::*,
    };
    use std::time::Duration;
    use swss_common::{DbConnector, SonicDbTable, Table};
    use swss_common_testing::*;

    #[tokio::test]
    async fn ha_set_actor() {
        // To enable trace, set ENABLE_TRACE=1 to run test
        sonic_common::log::init_logger_for_test();

        let redis = Redis::start_config_db();
        let runtime = test::create_actor_runtime(0, "10.0.0.0", "10::").await;

        //prepare test data
        let global_cfg = make_dash_ha_global_config();
        let global_cfg_fvs = serde_json::to_value(swss_serde::to_field_values(&global_cfg).unwrap()).unwrap();

        let (ha_set_id, ha_set_cfg) = make_dpu_scope_ha_set_config(0, 0);
        let ha_set_cfg_fvs = serde_json::to_value(swss_serde::to_field_values(&ha_set_cfg).unwrap()).unwrap();
        let dpu0 = make_local_dpu_actor_state(0, 0, true, None, None);
        let dpu1 = make_remote_dpu_actor_state(1, 0);
        let (vdpu0_id, vdpu0_state_obj) = make_vdpu_actor_state(true, &dpu0);
        let (vdpu1_id, vdpu1_state_obj) = make_vdpu_actor_state(true, &dpu1);
        let vdpu0_state = serde_json::to_value(&vdpu0_state_obj).unwrap();
        let vdpu1_state = serde_json::to_value(&vdpu1_state_obj).unwrap();

        let (_, ha_set_obj) = make_dpu_scope_ha_set_obj(0, 0);
        let ha_set_obj_fvs = serde_json::to_value(swss_serde::to_field_values(&ha_set_obj).unwrap()).unwrap();

        let expected_vnet_route = VnetRouteTunnelTable {
            endpoint: vec![
                vdpu0_state_obj.dpu.pa_ipv4.clone(),
                vdpu1_state_obj.dpu.npu_ipv4.clone(),
            ],
            endpoint_monitor: Some(vec![
                vdpu0_state_obj.dpu.pa_ipv4.clone(),
                vdpu1_state_obj.dpu.pa_ipv4.clone(),
            ]),
            monitoring: None,
            primary: Some(vec!["true".to_string(), "false".to_string()]),
            rx_monitor_timer: global_cfg.dpu_bfd_probe_interval_in_ms,
            tx_monitor_timer: global_cfg.dpu_bfd_probe_interval_in_ms,
            check_directly_connected: Some(true),
        };
        let expected_vnet_route = swss_serde::to_field_values(&expected_vnet_route).unwrap();

        let ha_set_actor = HaSetActor {
            id: ha_set_id.clone(),
            dash_ha_set_config: None,
            bridges: Vec::new(),
        };

        let handle = runtime.spawn(ha_set_actor, HaSetActor::name(), &ha_set_id);

        #[rustfmt::skip]
        let commands = [
            // Send DASH_HA_SET_CONFIG_TABLE config
            send! { key: HaSetActor::table_name(), data: { "key": HaSetActor::table_name(), "operation": "Set", "field_values": ha_set_cfg_fvs },
                    addr: crate::common_bridge_sp::<DashHaSetConfigTable>(&runtime.get_swbus_edge()) },
            recv! { key: ActorRegistration::msg_key(RegistrationType::VDPUState, &ha_set_id), data: { "active": true },
                    addr: runtime.sp(VDpuActor::name(), &vdpu0_id) },
            recv! { key: ActorRegistration::msg_key(RegistrationType::VDPUState, &ha_set_id), data: { "active": true },
                    addr: runtime.sp(VDpuActor::name(), &vdpu1_id) },
            // Send registration request from ha-scope actor
            send! { key: ActorRegistration::msg_key(RegistrationType::HaSetState, &format!("vdpu0:{ha_set_id}")), data: { "active": true},
                    addr: runtime.sp("ha-scope", &format!("vdpu0:{ha_set_id}")) },
            send! { key: "DASH_HA_GLOBAL_CONFIG", data: { "key": "DASH_HA_GLOBAL_CONFIG", "operation": "Set", "field_values": global_cfg_fvs } },
            // Simulate VDPU state update for vdpu0
            send! { key: VDpuActorState::msg_key(&vdpu0_id), data: vdpu0_state, addr: runtime.sp("vdpu", &vdpu0_id) },
            // Simulate VDPU state update for vdpu1 (backup)
            send! { key: VDpuActorState::msg_key(&vdpu1_id), data: vdpu1_state, addr: runtime.sp("vdpu", &vdpu1_id) },
            // Verify that the DASH_HA_SET_TABLE was updated
            recv! { key: &ha_set_id, data: {"key": &ha_set_id,  "operation": "Set", "field_values": ha_set_obj_fvs},
                    addr: crate::common_bridge_sp::<DashHaSetTable>(&runtime.get_swbus_edge()) },
            // Verify that haset actor state is sent to ha-scope actor
            recv! { key: HaSetActorState::msg_key(&ha_set_id), data: { "up": true, "ha_set": &ha_set_obj },
                    addr: runtime.sp("ha-scope", &format!("vdpu0:{ha_set_id}")) },
            chkdb! { db: "APPL_DB", table: "VNET_ROUTE_TUNNEL_TABLE", key: &format!("default:{}", ha_set_cfg.vip_v4), data: expected_vnet_route },
            // simulate delete of ha-set entry
            send! { key: HaSetActor::table_name(), data: { "key": HaSetActor::table_name(), "operation": "Del", "field_values": ha_set_cfg_fvs },
                    addr: crate::common_bridge_sp::<DashHaSetConfigTable>(&runtime.get_swbus_edge()) },
        ];

        test::run_commands(&runtime, runtime.sp(HaSetActor::name(), &ha_set_id), &commands).await;
        if tokio::time::timeout(Duration::from_secs(3), handle).await.is_err() {
            panic!("timeout waiting for actor to terminate");
        }
    }

    // test remote ha-set, when both vdpus are remote. ha-set is responsible to program vnet route to remote dpus
    #[tokio::test]
    async fn remote_ha_set_actor() {
        // To enable trace, set ENABLE_TRACE=1 to run test
        sonic_common::log::init_logger_for_test();

        let redis = Redis::start_config_db();
        let runtime = test::create_actor_runtime(0, "10.0.0.0", "10::").await;

        //prepare test data
        let global_cfg = make_dash_ha_global_config();
        let global_cfg_fvs = serde_json::to_value(swss_serde::to_field_values(&global_cfg).unwrap()).unwrap();

        let (ha_set_id, ha_set_cfg) = make_dpu_scope_ha_set_config(2, 0);
        let ha_set_cfg_fvs = serde_json::to_value(swss_serde::to_field_values(&ha_set_cfg).unwrap()).unwrap();
        let dpu0 = make_remote_dpu_actor_state(2, 0);
        let dpu1 = make_remote_dpu_actor_state(3, 0);
        let (vdpu0_id, vdpu0_state_obj) = make_vdpu_actor_state(true, &dpu0);
        let (vdpu1_id, vdpu1_state_obj) = make_vdpu_actor_state(true, &dpu1);
        let vdpu0_state = serde_json::to_value(&vdpu0_state_obj).unwrap();
        let vdpu1_state = serde_json::to_value(&vdpu1_state_obj).unwrap();

        let expected_vnet_route = VnetRouteTunnelTable {
            endpoint: vec![
                vdpu0_state_obj.dpu.npu_ipv4.clone(),
                vdpu1_state_obj.dpu.npu_ipv4.clone(),
            ],
            endpoint_monitor: Some(vec![
                vdpu0_state_obj.dpu.pa_ipv4.clone(),
                vdpu1_state_obj.dpu.pa_ipv4.clone(),
            ]),
            monitoring: None,
            primary: Some(vec!["true".to_string(), "false".to_string()]),
            rx_monitor_timer: global_cfg.dpu_bfd_probe_interval_in_ms,
            tx_monitor_timer: global_cfg.dpu_bfd_probe_interval_in_ms,
            check_directly_connected: Some(false),
        };
        let expected_vnet_route = swss_serde::to_field_values(&expected_vnet_route).unwrap();
        let ha_set_actor = HaSetActor {
            id: ha_set_id.clone(),
            dash_ha_set_config: None,
            bridges: Vec::new(),
        };

        let handle = runtime.spawn(ha_set_actor, HaSetActor::name(), &ha_set_id);

        #[rustfmt::skip]
        let commands = [
            // Send DASH_HA_SET_CONFIG_TABLE config
            send! { key: HaSetActor::table_name(), data: { "key": HaSetActor::table_name(), "operation": "Set", "field_values": ha_set_cfg_fvs },
                    addr: crate::common_bridge_sp::<DashHaSetConfigTable>(&runtime.get_swbus_edge()) },
            recv! { key: ActorRegistration::msg_key(RegistrationType::VDPUState, &ha_set_id), data: { "active": true },
                    addr: runtime.sp(VDpuActor::name(), &vdpu0_id) },
            recv! { key: ActorRegistration::msg_key(RegistrationType::VDPUState, &ha_set_id), data: { "active": true },
                    addr: runtime.sp(VDpuActor::name(), &vdpu1_id) },
            send! { key: DashHaGlobalConfig::table_name(), data: { "key": DashHaGlobalConfig::table_name(), "operation": "Set", "field_values": global_cfg_fvs } },
            // Simulate VDPU state update for vdpu0
            send! { key: VDpuActorState::msg_key(&vdpu0_id), data: vdpu0_state, addr: runtime.sp("vdpu", &vdpu0_id) },
            // Simulate VDPU state update for vdpu1 (backup)
            send! { key: VDpuActorState::msg_key(&vdpu1_id), data: vdpu1_state, addr: runtime.sp("vdpu", &vdpu1_id) },
            // Verify that the DASH_HA_SET_TABLE was updated
            chkdb! { db: "APPL_DB", table: VnetRouteTunnelTable::table_name(), key: &format!("default:{}", ha_set_cfg.vip_v4),
                    data: expected_vnet_route },
            // simulate delete of ha-set entry
            send! { key: HaSetActor::table_name(), data: { "key": HaSetActor::table_name(), "operation": "Del", "field_values": ha_set_cfg_fvs },
                    addr: crate::common_bridge_sp::<DashHaSetConfigTable>(&runtime.get_swbus_edge()) },
        ];

        test::run_commands(&runtime, runtime.sp(HaSetActor::name(), &ha_set_id), &commands).await;
        if tokio::time::timeout(Duration::from_secs(3), handle).await.is_err() {
            panic!("timeout waiting for actor to terminate");
        }
    }
=======
use anyhow::Result;

#[allow(unused)]
pub struct HaSetActor {
    id: String,
}
impl HaSetActor {
    #[allow(unused)]
    pub fn new(key: String) -> Result<Self> {
        let actor = HaSetActor { id: key };
        Ok(actor)
    }

    #[allow(unused)]
    pub fn table_name() -> &'static str {
        "DASH_HA_SET_CONFIG_TABLE"
    }

    #[allow(unused)]
    pub fn name() -> &'static str {
        "ha-set"
    }
>>>>>>> cadfa467
}<|MERGE_RESOLUTION|>--- conflicted
+++ resolved
@@ -1,4 +1,3 @@
-<<<<<<< HEAD
 use crate::actors::vdpu::VDpuActor;
 use crate::actors::{ha_set, spawn_consumer_bridge_for_actor, ActorCreator, DbBasedActor};
 use crate::db_structs::*;
@@ -35,10 +34,6 @@
         Ok(actor)
     }
 
-    fn db_name() -> &'static str {
-        DashHaSetConfigTable::db_name()
-    }
-
     fn table_name() -> &'static str {
         DashHaSetConfigTable::table_name()
     }
@@ -345,11 +340,9 @@
 
 impl Actor for HaSetActor {
     async fn handle_message(&mut self, state: &mut State, key: &str, context: &mut Context) -> Result<()> {
-        println!("Received message {key}");
         if key == Self::table_name() {
             if let Err(e) = self.handle_dash_ha_set_config_table_message(state, key, context).await {
-                let err = format!("handle_dash_ha_set_config_table_message failed: {e}");
-                println!("{}", err);
+                error!("handle_dash_ha_set_config_table_message failed: {e}");
             }
             return Ok(());
         }
@@ -542,28 +535,4 @@
             panic!("timeout waiting for actor to terminate");
         }
     }
-=======
-use anyhow::Result;
-
-#[allow(unused)]
-pub struct HaSetActor {
-    id: String,
-}
-impl HaSetActor {
-    #[allow(unused)]
-    pub fn new(key: String) -> Result<Self> {
-        let actor = HaSetActor { id: key };
-        Ok(actor)
-    }
-
-    #[allow(unused)]
-    pub fn table_name() -> &'static str {
-        "DASH_HA_SET_CONFIG_TABLE"
-    }
-
-    #[allow(unused)]
-    pub fn name() -> &'static str {
-        "ha-set"
-    }
->>>>>>> cadfa467
 }