use crate::actors::vdpu::VDpuActor;
use crate::actors::{spawn_consumer_bridge_for_actor, DbBasedActor};
use crate::db_structs::*;
use crate::ha_actor_messages::{ActorRegistration, HaSetActorState, RegistrationType, VDpuActorState};
use anyhow::Result;
use sonic_dash_api_proto::ha_set_config::HaSetConfig;
use swbus_actor::{
    state::{incoming::Incoming, internal::Internal, outgoing::Outgoing},
    Actor, ActorMessage, Context, State,
};
use swss_common::Table;
use swss_common::{KeyOpFieldValues, KeyOperation, SonicDbTable};
use swss_common_bridge::consumer::ConsumerBridge;
use tracing::{debug, error, info, instrument};

pub struct HaSetActor {
    id: String,
    dash_ha_set_config: Option<HaSetConfig>,
    bridges: Vec<ConsumerBridge>,
}

impl DbBasedActor for HaSetActor {
    fn new(key: String) -> Result<Self> {
        let actor = HaSetActor {
            id: key,
            dash_ha_set_config: None,
            bridges: Vec::new(),
        };
        Ok(actor)
    }

    fn table_name() -> &'static str {
        HaSetConfig::table_name()
    }

    fn name() -> &'static str {
        "ha-set"
    }
}

struct VDpuStateExt {
    vdpu: VDpuActorState,
    is_primary: bool,
}

impl HaSetActor {
    fn get_dash_global_config(incoming: &Incoming) -> Result<DashHaGlobalConfig> {
        let kfv: KeyOpFieldValues = incoming.get(DashHaGlobalConfig::table_name())?.deserialize_data()?;
        let global_cfg = swss_serde::from_field_values(&kfv.field_values)?;
        Ok(global_cfg)
    }

    fn prepare_dash_ha_set_table_data(
        &self,
        vdpus: &[VDpuStateExt],
        incoming: &Incoming,
    ) -> Result<Option<DashHaSetTable>> {
        let Some(dash_ha_set_config) = self.dash_ha_set_config.as_ref() else {
            return Ok(None);
        };

        if !vdpus.iter().any(|vdpu_ext| vdpu_ext.vdpu.dpu.is_managed) {
            debug!("None of DPUs is managed by local HAMGRD. Skip dash_ha_set update");
            return Ok(None);
        }

        // only 2 vdpus are supported at the moment. Skip the rest.
        let (local_vdpu, remote_vdpu) = match (vdpus[0].vdpu.dpu.is_managed, vdpus[1].vdpu.dpu.is_managed) {
            (true, _) => (&vdpus[0].vdpu, &vdpus[1].vdpu),
            (false, true) => (&vdpus[1].vdpu, &vdpus[0].vdpu),
            (false, false) => {
                error!("Neither primary nor backup DPU are managed by local HAMGRD. Skip dash-ha-set update");
                return Ok(None);
            }
        };

        let global_cfg = Self::get_dash_global_config(incoming)?;

        let dash_ha_set = DashHaSetTable {
            version: dash_ha_set_config.version.clone(),
            vip_v4: dash_ha_set_config.vip_v4.as_ref().map(ip_to_string).unwrap_or_default(),
            vip_v6: dash_ha_set_config.vip_v6.as_ref().map(ip_to_string),
            owner: format!("{:?}", dash_ha_set_config.owner).into(),
            scope: format!("{:?}", dash_ha_set_config.scope).into(),
            local_npu_ip: local_vdpu.dpu.npu_ipv4.clone(),
            local_ip: local_vdpu.dpu.pa_ipv4.clone(),
            peer_ip: remote_vdpu.dpu.pa_ipv4.clone(),
            cp_data_channel_port: global_cfg.cp_data_channel_port,
            dp_channel_dst_port: global_cfg.dp_channel_dst_port,
            dp_channel_src_port_min: global_cfg.dp_channel_src_port_min,
            dp_channel_src_port_max: global_cfg.dp_channel_src_port_max,
            dp_channel_probe_interval_ms: global_cfg.dp_channel_probe_interval_ms,
            dp_channel_probe_fail_threshold: global_cfg.dp_channel_probe_fail_threshold,
        };

        Ok(Some(dash_ha_set))
    }

    fn update_dash_ha_set_table(
        &self,
        vdpus: &[VDpuStateExt],
        incoming: &Incoming,
        outgoing: &mut Outgoing,
    ) -> Result<()> {
        let Some(dash_ha_set) = self.prepare_dash_ha_set_table_data(vdpus, incoming)? else {
            return Ok(());
        };
        let fv = swss_serde::to_field_values(&dash_ha_set)?;
        let kfv = KeyOpFieldValues {
            key: self.id.clone(),
            operation: KeyOperation::Set,
            field_values: fv,
        };

        let msg = ActorMessage::new(self.id.clone(), &kfv)?;
        outgoing.send(outgoing.common_bridge_sp::<DashHaSetTable>(), msg);

        let msg = HaSetActorState::new_actor_msg(true, &self.id, dash_ha_set).unwrap();
        let peer_actors = ActorRegistration::get_registered_actors(incoming, RegistrationType::HaSetState);
        for actor_sp in peer_actors {
            outgoing.send(actor_sp, msg.clone());
        }
        Ok(())
    }

    fn update_vnet_route_tunnel_table(
        &self,
        vdpus: &Vec<VDpuStateExt>,
        incoming: &Incoming,
        internal: &mut Internal,
    ) -> Result<()> {
        let global_cfg = Self::get_dash_global_config(incoming)?;

        let mut endpoint = Vec::new();
        let mut endpoint_monitor = Vec::new();
        let mut primary = Vec::new();
        let mut check_directly_connected = false;

        for vdpu_ext in vdpus {
            if vdpu_ext.vdpu.dpu.is_managed {
                // if it is locally managed dpu, use dpu pa_ipv4 as endpoint
                endpoint.push(vdpu_ext.vdpu.dpu.pa_ipv4.clone());
            } else {
                endpoint.push(vdpu_ext.vdpu.dpu.npu_ipv4.clone());
            }

            endpoint_monitor.push(vdpu_ext.vdpu.dpu.pa_ipv4.clone());
            primary.push(vdpu_ext.is_primary.to_string());
            check_directly_connected |= vdpu_ext.vdpu.dpu.is_managed;
        }

        // update vnet route tunnel table
        let vnet_route = VnetRouteTunnelTable {
            endpoint,
            endpoint_monitor: Some(endpoint_monitor),
            monitoring: None,
            primary: Some(primary),
            rx_monitor_timer: global_cfg.dpu_bfd_probe_interval_in_ms,
            tx_monitor_timer: global_cfg.dpu_bfd_probe_interval_in_ms,
            check_directly_connected: Some(check_directly_connected),
        };
        let fvs = swss_serde::to_field_values(&vnet_route)?;

        internal.get_mut(VnetRouteTunnelTable::table_name()).clone_from(&fvs);
        Ok(())
    }

    async fn register_to_vdpu_actor(&self, outgoing: &mut Outgoing, active: bool) -> Result<()> {
        let Some(ref dash_ha_set_config) = self.dash_ha_set_config else {
            return Ok(());
        };

        let msg = ActorRegistration::new_actor_msg(active, RegistrationType::VDPUState, &self.id)?;
        dash_ha_set_config
            .vdpu_ids
            .iter()
            .map(|id: &String| id.trim())
            .filter(|s| !s.is_empty())
            .for_each(|id| {
                outgoing.send(outgoing.from_my_sp(VDpuActor::name(), id), msg.clone());
            });

        Ok(())
    }

    // get vdpu data received via vdpu udpate
    fn get_vdpu(&self, incoming: &Incoming, vdpu_id: &str) -> Option<VDpuActorState> {
        let key = VDpuActorState::msg_key(vdpu_id);
        let Ok(msg) = incoming.get(&key) else {
            return None;
        };
        msg.deserialize_data().ok()
    }

    /// Get vdpu data received via vdpu update and return them in a list with primary DPUs first.
    /// All preferred_vdpu_ids are considered primary, followed by backups.
    fn get_vdpus(&self, incoming: &Incoming) -> Vec<Option<VDpuStateExt>> {
        let Some(ref ha_set_cfg) = self.dash_ha_set_config else {
            return Vec::new();
        };

        let mut result = Vec::new();

        // Collect all preferred (primary) vdpus first
        let mut seen = std::collections::HashSet::new();
        if !ha_set_cfg.preferred_vdpu_id.is_empty() {
            for id in ha_set_cfg
                .preferred_vdpu_id
                .split(',')
                .map(str::trim)
                .filter(|id| !id.is_empty())
            {
                result.push(
                    self.get_vdpu(incoming, id)
                        .map(|vdpu| VDpuStateExt { vdpu, is_primary: true }),
                );
                seen.insert(id.to_string());
            }
        }

        // Then collect backups (those not in preferred_vdpu_ids)
        for id in ha_set_cfg
            .vdpu_ids
            .iter()
            .filter(|id| !id.is_empty() && !seen.contains(*id))
        {
            result.push(self.get_vdpu(incoming, id).map(|vdpu| VDpuStateExt {
                vdpu,
                is_primary: false,
            }));
        }

        result
    }

    /// Returns a vector of `VDpuStateExt` if all VDPU states are available.
    /// If any VDPU state is missing, returns `None`.
    /// This ensures that subsequent operations only proceed when all required DPU information is ready and relevant.
    /// returned vdpus are sorted by primary and backup, with primary first.
    fn get_vdpus_if_ready(&self, incoming: &Incoming) -> Option<Vec<VDpuStateExt>> {
        let vdpus = self.get_vdpus(incoming);
        if !vdpus.iter().all(|vdpu| vdpu.is_some()) {
            info!("Not all DPU info is ready yet");
            return None;
        }

        Some(vdpus.into_iter().map(|vdpu| vdpu.unwrap()).collect())
    }

    async fn handle_dash_ha_set_config_table_message(
        &mut self,
        state: &mut State,
        key: &str,
        context: &mut Context,
    ) -> Result<()> {
        let (internal, incoming, outgoing) = state.get_all();
        let dpu_kfv: KeyOpFieldValues = incoming.get(key)?.deserialize_data()?;
        if dpu_kfv.operation == KeyOperation::Del {
            // unregister from the DPU Actor
            self.register_to_vdpu_actor(outgoing, false).await?;

            context.stop();
            return Ok(());
        }
        let first_time = self.dash_ha_set_config.is_none();

        self.dash_ha_set_config = Some(decode_from_json_string(&dpu_kfv.field_values).unwrap());

        let vip_v4_str = self.dash_ha_set_config.as_ref().unwrap().vip_v4.as_ref().map(|ip| {
            if let Some(sonic_dash_api_proto::types::ip_address::Ip::Ipv4(addr)) = &ip.ip {
                std::net::Ipv4Addr::from(*addr).to_string()
            } else {
                "".to_string()
            }
        });

        let swss_key = format!("default:{}", vip_v4_str.unwrap());
        if !internal.has_entry(VnetRouteTunnelTable::table_name(), &swss_key) {
            let db = crate::db_for_table::<VnetRouteTunnelTable>().await?;
            let table = Table::new_async(db, VnetRouteTunnelTable::table_name()).await?;
            internal.add(VnetRouteTunnelTable::table_name(), table, swss_key).await;
        }
        // Subscribe to the DPU Actor for state updates.
        self.register_to_vdpu_actor(outgoing, true).await?;

        if first_time {
            self.bridges.push(
                spawn_consumer_bridge_for_actor::<DashHaGlobalConfig>(
                    context.get_edge_runtime().clone(),
                    Self::name(),
                    Some(&self.id),
                    true,
                )
                .await?,
            );
        }

        let Some(vdpus) = self.get_vdpus_if_ready(incoming) else {
            return Ok(());
        };

        self.update_dash_ha_set_table(&vdpus, incoming, outgoing)?;

        Ok(())
    }

    fn handle_dash_ha_global_config(&mut self, state: &mut State) -> Result<()> {
        let (internal, incoming, outgoing) = state.get_all();
        let Some(vdpus) = self.get_vdpus_if_ready(incoming) else {
            return Ok(());
        };
        // global config update affects Vxlan tunnel and dash-ha-set in DPU
        self.update_dash_ha_set_table(&vdpus, incoming, outgoing)?;
        self.update_vnet_route_tunnel_table(&vdpus, incoming, internal)?;
        Ok(())
    }

    fn handle_vdpu_state_update(&mut self, state: &mut State) -> Result<()> {
        let (internal, incoming, outgoing) = state.get_all();
        // vdpu update affects dash-ha-set in DPU and vxlan tunnel
        let Some(vdpus) = self.get_vdpus_if_ready(incoming) else {
            return Ok(());
        };
        self.update_dash_ha_set_table(&vdpus, incoming, outgoing)?;
        self.update_vnet_route_tunnel_table(&vdpus, incoming, internal)?;
        Ok(())
    }

    async fn handle_haset_state_registration(&mut self, state: &mut State, key: &str) -> Result<()> {
        let (_, incoming, outgoing) = state.get_all();

        let entry = incoming.get_entry(key)?;
        let ActorRegistration { active, .. } = entry.msg.deserialize_data()?;
        if active {
            let Some(vdpus) = self.get_vdpus_if_ready(incoming) else {
                return Ok(());
            };
            let Some(dash_ha_set) = self.prepare_dash_ha_set_table_data(&vdpus, incoming)? else {
                return Ok(());
            };

            let msg = HaSetActorState::new_actor_msg(true, &self.id, dash_ha_set).unwrap();

            outgoing.send(entry.source.clone(), msg);
        }
        Ok(())
    }
}

impl Actor for HaSetActor {
    #[instrument(name="handle_message", level="info", skip_all, fields(actor=format!("ha-set/{}", self.id), key=key))]
    async fn handle_message(&mut self, state: &mut State, key: &str, context: &mut Context) -> Result<()> {
        if key == Self::table_name() {
            if let Err(e) = self.handle_dash_ha_set_config_table_message(state, key, context).await {
                error!("handle_dash_ha_set_config_table_message failed: {e}");
            }
            return Ok(());
        }

        if self.dash_ha_set_config.is_none() {
            return Ok(());
        }

        if VDpuActorState::is_my_msg(key) {
            return self.handle_vdpu_state_update(state);
        } else if key == DashHaGlobalConfig::table_name() {
            return self.handle_dash_ha_global_config(state);
        } else if ActorRegistration::is_my_msg(key, RegistrationType::HaSetState) {
            return self.handle_haset_state_registration(state, key).await;
        }
        Ok(())
    }
}

#[cfg(test)]
mod test {
    use crate::actors::KeyOperation;
    use crate::{
        actors::{
            ha_set::HaSetActor,
            test::{self, *},
            vdpu::VDpuActor,
            DbBasedActor,
        },
        db_structs::*,
        ha_actor_messages::*,
    };
    use sonic_dash_api_proto::ha_set_config::HaSetConfig;
    use std::collections::HashMap;
    use std::time::Duration;
    use swss_common::CxxString;
    use swss_common::KeyOpFieldValues;
    use swss_common::SonicDbTable;
    use swss_common_testing::*;

    fn protobuf_struct_to_json<T: prost::Message + Default + serde::Serialize>(cfg: &T) -> HashMap<String, CxxString> {
        let json = serde_json::to_string(&cfg).unwrap();
        let mut kfv = KeyOpFieldValues {
            key: HaSetActor::table_name().to_string(),
            operation: KeyOperation::Set,
            field_values: HashMap::new(),
        };
        kfv.field_values.clear();
        kfv.field_values.insert("json".to_string(), json.into());
        kfv.field_values.clone()
    }

    #[tokio::test]
    async fn ha_set_actor() {
        // To enable trace, set ENABLE_TRACE=1 to run test
        sonic_common::log::init_logger_for_test();

        let _redis = Redis::start_config_db();
        let runtime = test::create_actor_runtime(0, "10.0.0.0", "10::").await;

        //prepare test data
        let global_cfg = make_dash_ha_global_config();
        let global_cfg_fvs = serde_json::to_value(swss_serde::to_field_values(&global_cfg).unwrap()).unwrap();

        let (ha_set_id, ha_set_cfg) = make_dpu_scope_ha_set_config(0, 0);
        let ha_set_cfg_fvs = protobuf_struct_to_json(&ha_set_cfg);
        let dpu0 = make_local_dpu_actor_state(0, 0, true, None, None);
        let dpu1 = make_remote_dpu_actor_state(1, 0);
        let (vdpu0_id, vdpu0_state_obj) = make_vdpu_actor_state(true, &dpu0);
        let (vdpu1_id, vdpu1_state_obj) = make_vdpu_actor_state(true, &dpu1);
        let vdpu0_state = serde_json::to_value(&vdpu0_state_obj).unwrap();
        let vdpu1_state = serde_json::to_value(&vdpu1_state_obj).unwrap();

        let (_, ha_set_obj) = make_dpu_scope_ha_set_obj(0, 0);
        let ha_set_obj_fvs = serde_json::to_value(swss_serde::to_field_values(&ha_set_obj).unwrap()).unwrap();

        let expected_vnet_route = VnetRouteTunnelTable {
            endpoint: vec![
                vdpu0_state_obj.dpu.pa_ipv4.clone(),
                vdpu1_state_obj.dpu.npu_ipv4.clone(),
            ],
            endpoint_monitor: Some(vec![
                vdpu0_state_obj.dpu.pa_ipv4.clone(),
                vdpu1_state_obj.dpu.pa_ipv4.clone(),
            ]),
            monitoring: None,
            primary: Some(vec!["true".to_string(), "false".to_string()]),
            rx_monitor_timer: global_cfg.dpu_bfd_probe_interval_in_ms,
            tx_monitor_timer: global_cfg.dpu_bfd_probe_interval_in_ms,
            check_directly_connected: Some(true),
        };
        let expected_vnet_route = swss_serde::to_field_values(&expected_vnet_route).unwrap();

        let ha_set_actor = HaSetActor {
            id: ha_set_id.clone(),
            dash_ha_set_config: None,
            bridges: Vec::new(),
        };

        let handle = runtime.spawn(ha_set_actor, HaSetActor::name(), &ha_set_id);

        #[rustfmt::skip]
        let commands = [
            // Send DASH_HA_SET_CONFIG_TABLE config
            send! { key: HaSetActor::table_name(), data: { "key": HaSetActor::table_name(), "operation": "Set", "field_values": ha_set_cfg_fvs },
                    addr: crate::common_bridge_sp::<HaSetConfig>(&runtime.get_swbus_edge()) },
            recv! { key: ActorRegistration::msg_key(RegistrationType::VDPUState, &ha_set_id), data: { "active": true },
                    addr: runtime.sp(VDpuActor::name(), &vdpu0_id) },
            recv! { key: ActorRegistration::msg_key(RegistrationType::VDPUState, &ha_set_id), data: { "active": true },
                    addr: runtime.sp(VDpuActor::name(), &vdpu1_id) },
            // Send registration request from ha-scope actor
            send! { key: ActorRegistration::msg_key(RegistrationType::HaSetState, &format!("vdpu0:{ha_set_id}")), data: { "active": true},
                    addr: runtime.sp("ha-scope", &format!("vdpu0:{ha_set_id}")) },
            send! { key: "DASH_HA_GLOBAL_CONFIG", data: { "key": "DASH_HA_GLOBAL_CONFIG", "operation": "Set", "field_values": global_cfg_fvs } },
            // Simulate VDPU state update for vdpu0
            send! { key: VDpuActorState::msg_key(&vdpu0_id), data: vdpu0_state, addr: runtime.sp("vdpu", &vdpu0_id) },
            // Simulate VDPU state update for vdpu1 (backup)
            send! { key: VDpuActorState::msg_key(&vdpu1_id), data: vdpu1_state, addr: runtime.sp("vdpu", &vdpu1_id) },
            // Verify that the DASH_HA_SET_TABLE was updated
            recv! { key: &ha_set_id, data: {"key": &ha_set_id,  "operation": "Set", "field_values": ha_set_obj_fvs},
                    addr: crate::common_bridge_sp::<DashHaSetTable>(&runtime.get_swbus_edge()) },
            // Verify that haset actor state is sent to ha-scope actor
            recv! { key: HaSetActorState::msg_key(&ha_set_id), data: { "up": true, "ha_set": &ha_set_obj },
                    addr: runtime.sp("ha-scope", &format!("vdpu0:{ha_set_id}")) },
<<<<<<< HEAD
            chkdb! { db: "APPL_DB", table: "VNET_ROUTE_TUNNEL_TABLE", key: &format!("default:{}", ip_to_string(&ha_set_cfg.vip_v4.unwrap())), data: expected_vnet_route },
=======
            chkdb! { type: VnetRouteTunnelTable, key: &format!("default:{}", ha_set_cfg.vip_v4), data: expected_vnet_route },
>>>>>>> c3e8828e
            // simulate delete of ha-set entry
            send! { key: HaSetActor::table_name(), data: { "key": HaSetActor::table_name(), "operation": "Del", "field_values": ha_set_cfg_fvs },
                    addr: crate::common_bridge_sp::<HaSetConfig>(&runtime.get_swbus_edge()) },
        ];

        test::run_commands(&runtime, runtime.sp(HaSetActor::name(), &ha_set_id), &commands).await;
        if tokio::time::timeout(Duration::from_secs(3), handle).await.is_err() {
            panic!("timeout waiting for actor to terminate");
        }
    }

    // test remote ha-set, when both vdpus are remote. ha-set is responsible to program vnet route to remote dpus
    #[tokio::test]
    async fn remote_ha_set_actor() {
        // To enable trace, set ENABLE_TRACE=1 to run test
        sonic_common::log::init_logger_for_test();

        let _redis = Redis::start_config_db();
        let runtime = test::create_actor_runtime(0, "10.0.0.0", "10::").await;

        //prepare test data
        let global_cfg = make_dash_ha_global_config();
        let global_cfg_fvs = serde_json::to_value(swss_serde::to_field_values(&global_cfg).unwrap()).unwrap();

        let (ha_set_id, ha_set_cfg) = make_dpu_scope_ha_set_config(2, 0);
        let ha_set_cfg_fvs = protobuf_struct_to_json(&ha_set_cfg);
        let dpu0 = make_remote_dpu_actor_state(2, 0);
        let dpu1 = make_remote_dpu_actor_state(3, 0);
        let (vdpu0_id, vdpu0_state_obj) = make_vdpu_actor_state(true, &dpu0);
        let (vdpu1_id, vdpu1_state_obj) = make_vdpu_actor_state(true, &dpu1);
        let vdpu0_state = serde_json::to_value(&vdpu0_state_obj).unwrap();
        let vdpu1_state = serde_json::to_value(&vdpu1_state_obj).unwrap();

        let expected_vnet_route = VnetRouteTunnelTable {
            endpoint: vec![
                vdpu0_state_obj.dpu.npu_ipv4.clone(),
                vdpu1_state_obj.dpu.npu_ipv4.clone(),
            ],
            endpoint_monitor: Some(vec![
                vdpu0_state_obj.dpu.pa_ipv4.clone(),
                vdpu1_state_obj.dpu.pa_ipv4.clone(),
            ]),
            monitoring: None,
            primary: Some(vec!["true".to_string(), "false".to_string()]),
            rx_monitor_timer: global_cfg.dpu_bfd_probe_interval_in_ms,
            tx_monitor_timer: global_cfg.dpu_bfd_probe_interval_in_ms,
            check_directly_connected: Some(false),
        };
        let expected_vnet_route = swss_serde::to_field_values(&expected_vnet_route).unwrap();
        let ha_set_actor = HaSetActor {
            id: ha_set_id.clone(),
            dash_ha_set_config: None,
            bridges: Vec::new(),
        };

        let handle = runtime.spawn(ha_set_actor, HaSetActor::name(), &ha_set_id);

        #[rustfmt::skip]
        let commands = [
            // Send DASH_HA_SET_CONFIG_TABLE config
            send! { key: HaSetActor::table_name(), data: { "key": HaSetActor::table_name(), "operation": "Set", "field_values": ha_set_cfg_fvs },
                    addr: crate::common_bridge_sp::<HaSetConfig>(&runtime.get_swbus_edge()) },
            recv! { key: ActorRegistration::msg_key(RegistrationType::VDPUState, &ha_set_id), data: { "active": true },
                    addr: runtime.sp(VDpuActor::name(), &vdpu0_id) },
            recv! { key: ActorRegistration::msg_key(RegistrationType::VDPUState, &ha_set_id), data: { "active": true },
                    addr: runtime.sp(VDpuActor::name(), &vdpu1_id) },
            send! { key: DashHaGlobalConfig::table_name(), data: { "key": DashHaGlobalConfig::table_name(), "operation": "Set", "field_values": global_cfg_fvs } },
            // Simulate VDPU state update for vdpu0
            send! { key: VDpuActorState::msg_key(&vdpu0_id), data: vdpu0_state, addr: runtime.sp("vdpu", &vdpu0_id) },
            // Simulate VDPU state update for vdpu1 (backup)
            send! { key: VDpuActorState::msg_key(&vdpu1_id), data: vdpu1_state, addr: runtime.sp("vdpu", &vdpu1_id) },
            // Verify that the DASH_HA_SET_TABLE was updated
<<<<<<< HEAD
            chkdb! { db: "APPL_DB", table: VnetRouteTunnelTable::table_name(), key: &format!("default:{}", ip_to_string(&ha_set_cfg.vip_v4.unwrap())),
=======
            chkdb! { type: VnetRouteTunnelTable, key: &format!("default:{}", ha_set_cfg.vip_v4),
>>>>>>> c3e8828e
                    data: expected_vnet_route },
            // simulate delete of ha-set entry
            send! { key: HaSetActor::table_name(), data: { "key": HaSetActor::table_name(), "operation": "Del", "field_values": ha_set_cfg_fvs },
                    addr: crate::common_bridge_sp::<HaSetConfig>(&runtime.get_swbus_edge()) },
        ];

        test::run_commands(&runtime, runtime.sp(HaSetActor::name(), &ha_set_id), &commands).await;
        if tokio::time::timeout(Duration::from_secs(3), handle).await.is_err() {
            panic!("timeout waiting for actor to terminate");
        }
    }
}<|MERGE_RESOLUTION|>--- conflicted
+++ resolved
@@ -477,11 +477,7 @@
             // Verify that haset actor state is sent to ha-scope actor
             recv! { key: HaSetActorState::msg_key(&ha_set_id), data: { "up": true, "ha_set": &ha_set_obj },
                     addr: runtime.sp("ha-scope", &format!("vdpu0:{ha_set_id}")) },
-<<<<<<< HEAD
-            chkdb! { db: "APPL_DB", table: "VNET_ROUTE_TUNNEL_TABLE", key: &format!("default:{}", ip_to_string(&ha_set_cfg.vip_v4.unwrap())), data: expected_vnet_route },
-=======
-            chkdb! { type: VnetRouteTunnelTable, key: &format!("default:{}", ha_set_cfg.vip_v4), data: expected_vnet_route },
->>>>>>> c3e8828e
+            chkdb! { type: VnetRouteTunnelTable, key: &format!("default:{}", ip_to_string(&ha_set_cfg.vip_v4.unwrap())), data: expected_vnet_route },
             // simulate delete of ha-set entry
             send! { key: HaSetActor::table_name(), data: { "key": HaSetActor::table_name(), "operation": "Del", "field_values": ha_set_cfg_fvs },
                     addr: crate::common_bridge_sp::<HaSetConfig>(&runtime.get_swbus_edge()) },
@@ -554,11 +550,7 @@
             // Simulate VDPU state update for vdpu1 (backup)
             send! { key: VDpuActorState::msg_key(&vdpu1_id), data: vdpu1_state, addr: runtime.sp("vdpu", &vdpu1_id) },
             // Verify that the DASH_HA_SET_TABLE was updated
-<<<<<<< HEAD
-            chkdb! { db: "APPL_DB", table: VnetRouteTunnelTable::table_name(), key: &format!("default:{}", ip_to_string(&ha_set_cfg.vip_v4.unwrap())),
-=======
-            chkdb! { type: VnetRouteTunnelTable, key: &format!("default:{}", ha_set_cfg.vip_v4),
->>>>>>> c3e8828e
+            chkdb! { type: VnetRouteTunnelTable, key: &format!("default:{}", ip_to_string(&ha_set_cfg.vip_v4.unwrap())),
                     data: expected_vnet_route },
             // simulate delete of ha-set entry
             send! { key: HaSetActor::table_name(), data: { "key": HaSetActor::table_name(), "operation": "Del", "field_values": ha_set_cfg_fvs },
