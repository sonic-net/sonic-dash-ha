use crate::actors::vdpu::VDpuActor;
<<<<<<< HEAD
use crate::actors::{spawn_consumer_bridge_for_actor, DbBasedActor};
use crate::db_structs::*;
use crate::ha_actor_messages::{ActorRegistration, HaSetActorState, RegistrationType, VDpuActorState};
use anyhow::Result;
use swbus_actor::{
    state::{incoming::Incoming, internal::Internal, outgoing::Outgoing},
    Actor, ActorMessage, Context, State,
};
use swss_common::Table;
use swss_common::{KeyOpFieldValues, KeyOperation, SonicDbTable};
use swss_common_bridge::consumer::ConsumerBridge;
=======
use crate::actors::{ha_set, spawn_consumer_bridge_for_actor, ActorCreator, DbBasedActor};
use crate::db_structs::*;
use crate::ha_actor_messages::{ActorRegistration, HaSetActorState, RegistrationType, VDpuActorState};
use anyhow::Result;
use serde::{Deserialize, Serialize};
use std::sync::Arc;
use std::time::SystemTime;
use swbus_actor::state::incoming;
use swbus_actor::state::internal::{self, Internal};
use swbus_actor::{state::incoming::Incoming, state::outgoing::Outgoing, Actor, ActorMessage, Context, State};
use swbus_edge::SwbusEdgeRuntime;
use swss_common::Table;
use swss_common::{
    KeyOpFieldValues, KeyOperation, SonicDbTable, SubscriberStateTable, ZmqClient, ZmqProducerStateTable,
};
use swss_common_bridge::{consumer::spawn_consumer_bridge, consumer::ConsumerBridge, producer::spawn_producer_bridge};
use tokio::time::error::Elapsed;
>>>>>>> 832e67ac
use tracing::{debug, error, info};

pub struct HaSetActor {
    id: String,
    dash_ha_set_config: Option<DashHaSetConfigTable>,
    bridges: Vec<ConsumerBridge>,
}

impl DbBasedActor for HaSetActor {
    fn new(key: String) -> Result<Self> {
        let actor = HaSetActor {
            id: key,
            dash_ha_set_config: None,
            bridges: Vec::new(),
        };
        Ok(actor)
    }

    fn table_name() -> &'static str {
        DashHaSetConfigTable::table_name()
    }

    fn name() -> &'static str {
        "ha-set"
    }
}

struct VDpuStateExt {
    vdpu: VDpuActorState,
    is_primary: bool,
}

impl HaSetActor {
    fn get_dash_global_config(incoming: &Incoming) -> Result<DashHaGlobalConfig> {
        let kfv: KeyOpFieldValues = incoming.get(DashHaGlobalConfig::table_name())?.deserialize_data()?;
        let global_cfg = swss_serde::from_field_values(&kfv.field_values)?;
        Ok(global_cfg)
    }

    fn prepare_dash_ha_set_table_data(
        &self,
        vdpus: &[VDpuStateExt],
        incoming: &Incoming,
    ) -> Result<Option<DashHaSetTable>> {
        let Some(dash_ha_set_config) = self.dash_ha_set_config.as_ref() else {
            return Ok(None);
        };

        if !vdpus.iter().any(|vdpu_ext| vdpu_ext.vdpu.dpu.is_managed) {
            debug!("None of DPUs is managed by local HAMGRD. Skip dash_ha_set update");
            return Ok(None);
        }

        // only 2 vdpus are supported at the moment. Skip the rest.
        let (local_vdpu, remote_vdpu) = match (vdpus[0].vdpu.dpu.is_managed, vdpus[1].vdpu.dpu.is_managed) {
            (true, _) => (&vdpus[0].vdpu, &vdpus[1].vdpu),
            (false, true) => (&vdpus[1].vdpu, &vdpus[0].vdpu),
            (false, false) => {
                error!("Neither primary nor backup DPU are managed by local HAMGRD. Skip dash-ha-set update");
                return Ok(None);
            }
        };

        let global_cfg = Self::get_dash_global_config(incoming)?;

        let dash_ha_set = DashHaSetTable {
            version: dash_ha_set_config.version.clone(),
            vip_v4: dash_ha_set_config.vip_v4.clone(),
            vip_v6: dash_ha_set_config.vip_v6.clone(),
            owner: dash_ha_set_config.owner.clone(),
            scope: dash_ha_set_config.scope.clone(),
            local_npu_ip: local_vdpu.dpu.npu_ipv4.clone(),
            local_ip: local_vdpu.dpu.pa_ipv4.clone(),
            peer_ip: remote_vdpu.dpu.pa_ipv4.clone(),
            cp_data_channel_port: global_cfg.cp_data_channel_port,
            dp_channel_dst_port: global_cfg.dp_channel_dst_port,
            dp_channel_src_port_min: global_cfg.dp_channel_src_port_min,
            dp_channel_src_port_max: global_cfg.dp_channel_src_port_max,
            dp_channel_probe_interval_ms: global_cfg.dp_channel_probe_interval_ms,
            dp_channel_probe_fail_threshold: global_cfg.dp_channel_probe_fail_threshold,
        };
        Ok(Some(dash_ha_set))
    }

    fn update_dash_ha_set_table(
        &self,
        vdpus: &[VDpuStateExt],
        incoming: &Incoming,
        outgoing: &mut Outgoing,
    ) -> Result<()> {
        let Some(dash_ha_set) = self.prepare_dash_ha_set_table_data(vdpus, incoming)? else {
            return Ok(());
        };
        let fv = swss_serde::to_field_values(&dash_ha_set)?;
        let kfv = KeyOpFieldValues {
            key: self.id.clone(),
            operation: KeyOperation::Set,
            field_values: fv,
        };

        let msg = ActorMessage::new(self.id.clone(), &kfv)?;
        outgoing.send(outgoing.common_bridge_sp::<DashHaSetTable>(), msg);

        let msg = HaSetActorState::new_actor_msg(true, &self.id, dash_ha_set).unwrap();
        let peer_actors = ActorRegistration::get_registered_actors(incoming, RegistrationType::HaSetState);
        for actor_sp in peer_actors {
            outgoing.send(actor_sp, msg.clone());
        }
        Ok(())
    }

    fn update_vnet_route_tunnel_table(
        &self,
        vdpus: &Vec<VDpuStateExt>,
        incoming: &Incoming,
        internal: &mut Internal,
    ) -> Result<()> {
        let global_cfg = Self::get_dash_global_config(incoming)?;

        let mut endpoint = Vec::new();
        let mut endpoint_monitor = Vec::new();
        let mut primary = Vec::new();
        let mut check_directly_connected = false;

        for vdpu_ext in vdpus {
            if vdpu_ext.vdpu.dpu.is_managed {
                // if it is locally managed dpu, use dpu pa_ipv4 as endpoint
                endpoint.push(vdpu_ext.vdpu.dpu.pa_ipv4.clone());
            } else {
                endpoint.push(vdpu_ext.vdpu.dpu.npu_ipv4.clone());
            }

            endpoint_monitor.push(vdpu_ext.vdpu.dpu.pa_ipv4.clone());
            primary.push(vdpu_ext.is_primary.to_string());
            check_directly_connected |= vdpu_ext.vdpu.dpu.is_managed;
        }

        // update vnet route tunnel table
        let vnet_route = VnetRouteTunnelTable {
            endpoint,
            endpoint_monitor: Some(endpoint_monitor),
            monitoring: None,
            primary: Some(primary),
            rx_monitor_timer: global_cfg.dpu_bfd_probe_interval_in_ms,
            tx_monitor_timer: global_cfg.dpu_bfd_probe_interval_in_ms,
            check_directly_connected: Some(check_directly_connected),
        };
        let fvs = swss_serde::to_field_values(&vnet_route)?;

        internal.get_mut(VnetRouteTunnelTable::table_name()).clone_from(&fvs);
        Ok(())
    }

    async fn register_to_vdpu_actor(&self, outgoing: &mut Outgoing, active: bool) -> Result<()> {
        let Some(ref dash_ha_set_config) = self.dash_ha_set_config else {
            return Ok(());
        };

        let msg = ActorRegistration::new_actor_msg(active, RegistrationType::VDPUState, &self.id)?;
        dash_ha_set_config
            .vdpu_ids
            .iter()
            .map(|id: &String| id.trim())
            .filter(|s| !s.is_empty())
            .for_each(|id| {
                outgoing.send(outgoing.from_my_sp(VDpuActor::name(), id), msg.clone());
            });

        Ok(())
    }

    // get vdpu data received via vdpu udpate
    fn get_vdpu(&self, incoming: &Incoming, vdpu_id: &str) -> Option<VDpuActorState> {
        let key = VDpuActorState::msg_key(vdpu_id);
        let Ok(msg) = incoming.get(&key) else {
            return None;
        };
        msg.deserialize_data().ok()
    }

    /// Get vdpu data received via vdpu update and return them in a list with primary DPUs first.
    /// All preferred_vdpu_ids are considered primary, followed by backups.
<<<<<<< HEAD
    fn get_vdpus(&self, incoming: &Incoming) -> Vec<Option<VDpuStateExt>> {
=======
    fn get_vdpus(&self, incoming: &Incoming) -> Vec<(Option<VDpuStateExt>)> {
>>>>>>> 832e67ac
        let Some(ref ha_set_cfg) = self.dash_ha_set_config else {
            return Vec::new();
        };

        let mut result = Vec::new();

        // Collect all preferred (primary) vdpus first
        let mut seen = std::collections::HashSet::new();
        if let Some(prefered_vdpu_ids) = ha_set_cfg.preferred_vdpu_ids.as_ref() {
            for id in prefered_vdpu_ids.iter().filter(|id| !id.is_empty()) {
                result.push(
                    self.get_vdpu(incoming, id)
                        .map(|vdpu| VDpuStateExt { vdpu, is_primary: true }),
                );
                seen.insert(id);
            }
        }

        // Then collect backups (those not in preferred_vdpu_ids)
        for id in ha_set_cfg
            .vdpu_ids
            .iter()
            .filter(|id| !id.is_empty() && !seen.contains(id))
        {
            result.push(self.get_vdpu(incoming, id).map(|vdpu| VDpuStateExt {
                vdpu,
                is_primary: false,
            }));
        }

        result
    }

    /// Returns a vector of `VDpuStateExt` if all VDPU states are available.
    /// If any VDPU state is missing, returns `None`.
    /// This ensures that subsequent operations only proceed when all required DPU information is ready and relevant.
    /// returned vdpus are sorted by primary and backup, with primary first.
    fn get_vdpus_if_ready(&self, incoming: &Incoming) -> Option<Vec<VDpuStateExt>> {
        let vdpus = self.get_vdpus(incoming);
        if !vdpus.iter().all(|vdpu| vdpu.is_some()) {
            info!("Not all DPU info is ready yet");
            return None;
        }

        Some(vdpus.into_iter().map(|vdpu| vdpu.unwrap()).collect())
    }

    async fn handle_dash_ha_set_config_table_message(
        &mut self,
        state: &mut State,
        key: &str,
        context: &mut Context,
    ) -> Result<()> {
        let (internal, incoming, outgoing) = state.get_all();
        let dpu_kfv: KeyOpFieldValues = incoming.get(key)?.deserialize_data()?;
        if dpu_kfv.operation == KeyOperation::Del {
            // unregister from the DPU Actor
            self.register_to_vdpu_actor(outgoing, false).await?;

            context.stop();
            return Ok(());
        }
        let first_time = self.dash_ha_set_config.is_none();

        self.dash_ha_set_config = Some(swss_serde::from_field_values(&dpu_kfv.field_values)?);
        let swss_key = format!("default:{}", self.dash_ha_set_config.as_ref().unwrap().vip_v4);
<<<<<<< HEAD
        if !internal.has_entry(VnetRouteTunnelTable::table_name(), &swss_key) {
=======
        if !internal.has_entry(key, &swss_key) {
>>>>>>> 832e67ac
            let db = crate::db_named(VnetRouteTunnelTable::db_name()).await?;
            let table = Table::new_async(db, VnetRouteTunnelTable::table_name()).await?;
            internal.add(VnetRouteTunnelTable::table_name(), table, swss_key).await;
        }
        // Subscribe to the DPU Actor for state updates.
        self.register_to_vdpu_actor(outgoing, true).await?;

        if first_time {
            self.bridges.push(
                spawn_consumer_bridge_for_actor::<DashHaGlobalConfig>(
                    context.get_edge_runtime().clone(),
                    Self::name(),
                    Some(&self.id),
                    true,
                )
                .await?,
            );
        }

        let Some(vdpus) = self.get_vdpus_if_ready(incoming) else {
            return Ok(());
        };

        self.update_dash_ha_set_table(&vdpus, incoming, outgoing)?;

        Ok(())
    }

<<<<<<< HEAD
    fn handle_dash_ha_global_config(&mut self, state: &mut State) -> Result<()> {
=======
    fn handle_dash_ha_global_config(&mut self, state: &mut State, key: &str, context: &mut Context) -> Result<()> {
>>>>>>> 832e67ac
        let (internal, incoming, outgoing) = state.get_all();
        let Some(vdpus) = self.get_vdpus_if_ready(incoming) else {
            return Ok(());
        };
        // global config update affects Vxlan tunnel and dash-ha-set in DPU
        self.update_dash_ha_set_table(&vdpus, incoming, outgoing)?;
        self.update_vnet_route_tunnel_table(&vdpus, incoming, internal)?;
        Ok(())
    }

<<<<<<< HEAD
    fn handle_vdpu_state_update(&mut self, state: &mut State) -> Result<()> {
=======
    fn handle_vdpu_state_update(&mut self, state: &mut State, key: &str, context: &mut Context) -> Result<()> {
>>>>>>> 832e67ac
        let (internal, incoming, outgoing) = state.get_all();
        // vdpu update affects dash-ha-set in DPU and vxlan tunnel
        let Some(vdpus) = self.get_vdpus_if_ready(incoming) else {
            return Ok(());
        };
        self.update_dash_ha_set_table(&vdpus, incoming, outgoing)?;
        self.update_vnet_route_tunnel_table(&vdpus, incoming, internal)?;
        Ok(())
    }

    async fn handle_haset_state_registration(&mut self, state: &mut State, key: &str) -> Result<()> {
        let (_, incoming, outgoing) = state.get_all();

        let entry = incoming.get_entry(key)?;
        let ActorRegistration { active, .. } = entry.msg.deserialize_data()?;
        if active {
            let Some(vdpus) = self.get_vdpus_if_ready(incoming) else {
                return Ok(());
            };
            let Some(dash_ha_set) = self.prepare_dash_ha_set_table_data(&vdpus, incoming)? else {
                return Ok(());
            };

            let msg = HaSetActorState::new_actor_msg(true, &self.id, dash_ha_set).unwrap();
<<<<<<< HEAD
=======
            let peer_actors = ActorRegistration::get_registered_actors(incoming, RegistrationType::HaSetState);
>>>>>>> 832e67ac

            outgoing.send(entry.source.clone(), msg);
        }
        Ok(())
    }
}

impl Actor for HaSetActor {
    async fn handle_message(&mut self, state: &mut State, key: &str, context: &mut Context) -> Result<()> {
        if key == Self::table_name() {
            if let Err(e) = self.handle_dash_ha_set_config_table_message(state, key, context).await {
<<<<<<< HEAD
                let err = format!("handle_dash_ha_set_config_table_message failed: {e}");
                println!("{}", err);
=======
                error!("handle_dash_ha_set_config_table_message failed: {e}");
>>>>>>> 832e67ac
            }
            return Ok(());
        }

        if self.dash_ha_set_config.is_none() {
            return Ok(());
        }

        if VDpuActorState::is_my_msg(key) {
<<<<<<< HEAD
            return self.handle_vdpu_state_update(state);
        } else if key == DashHaGlobalConfig::table_name() {
            return self.handle_dash_ha_global_config(state);
=======
            return self.handle_vdpu_state_update(state, key, context);
        } else if key == DashHaGlobalConfig::table_name() {
            return self.handle_dash_ha_global_config(state, key, context);
>>>>>>> 832e67ac
        } else if ActorRegistration::is_my_msg(key, RegistrationType::HaSetState) {
            return self.handle_haset_state_registration(state, key).await;
        }
        Ok(())
    }
}

#[cfg(test)]
mod test {
    use crate::{
        actors::{
<<<<<<< HEAD
            ha_set::HaSetActor,
            test::{self, *},
            vdpu::VDpuActor,
=======
            ha_set::{self, HaSetActor},
            test::{self, *},
            vdpu::{self, VDpuActor},
>>>>>>> 832e67ac
            DbBasedActor,
        },
        db_structs::{DashHaGlobalConfig, DashHaSetConfigTable, DashHaSetTable, VnetRouteTunnelTable},
        ha_actor_messages::*,
    };
    use std::time::Duration;
<<<<<<< HEAD
    use swss_common::SonicDbTable;
=======
    use swss_common::{DbConnector, SonicDbTable, Table};
>>>>>>> 832e67ac
    use swss_common_testing::*;

    #[tokio::test]
    async fn ha_set_actor() {
        // To enable trace, set ENABLE_TRACE=1 to run test
        sonic_common::log::init_logger_for_test();

<<<<<<< HEAD
        let _redis = Redis::start_config_db();
=======
        let redis = Redis::start_config_db();
>>>>>>> 832e67ac
        let runtime = test::create_actor_runtime(0, "10.0.0.0", "10::").await;

        //prepare test data
        let global_cfg = make_dash_ha_global_config();
        let global_cfg_fvs = serde_json::to_value(swss_serde::to_field_values(&global_cfg).unwrap()).unwrap();

        let (ha_set_id, ha_set_cfg) = make_dpu_scope_ha_set_config(0, 0);
        let ha_set_cfg_fvs = serde_json::to_value(swss_serde::to_field_values(&ha_set_cfg).unwrap()).unwrap();
        let dpu0 = make_local_dpu_actor_state(0, 0, true, None, None);
        let dpu1 = make_remote_dpu_actor_state(1, 0);
        let (vdpu0_id, vdpu0_state_obj) = make_vdpu_actor_state(true, &dpu0);
        let (vdpu1_id, vdpu1_state_obj) = make_vdpu_actor_state(true, &dpu1);
        let vdpu0_state = serde_json::to_value(&vdpu0_state_obj).unwrap();
        let vdpu1_state = serde_json::to_value(&vdpu1_state_obj).unwrap();

        let (_, ha_set_obj) = make_dpu_scope_ha_set_obj(0, 0);
        let ha_set_obj_fvs = serde_json::to_value(swss_serde::to_field_values(&ha_set_obj).unwrap()).unwrap();

        let expected_vnet_route = VnetRouteTunnelTable {
            endpoint: vec![
                vdpu0_state_obj.dpu.pa_ipv4.clone(),
                vdpu1_state_obj.dpu.npu_ipv4.clone(),
            ],
            endpoint_monitor: Some(vec![
                vdpu0_state_obj.dpu.pa_ipv4.clone(),
                vdpu1_state_obj.dpu.pa_ipv4.clone(),
            ]),
            monitoring: None,
            primary: Some(vec!["true".to_string(), "false".to_string()]),
            rx_monitor_timer: global_cfg.dpu_bfd_probe_interval_in_ms,
            tx_monitor_timer: global_cfg.dpu_bfd_probe_interval_in_ms,
            check_directly_connected: Some(true),
        };
        let expected_vnet_route = swss_serde::to_field_values(&expected_vnet_route).unwrap();

        let ha_set_actor = HaSetActor {
            id: ha_set_id.clone(),
            dash_ha_set_config: None,
            bridges: Vec::new(),
        };

        let handle = runtime.spawn(ha_set_actor, HaSetActor::name(), &ha_set_id);

        #[rustfmt::skip]
        let commands = [
            // Send DASH_HA_SET_CONFIG_TABLE config
            send! { key: HaSetActor::table_name(), data: { "key": HaSetActor::table_name(), "operation": "Set", "field_values": ha_set_cfg_fvs },
                    addr: crate::common_bridge_sp::<DashHaSetConfigTable>(&runtime.get_swbus_edge()) },
            recv! { key: ActorRegistration::msg_key(RegistrationType::VDPUState, &ha_set_id), data: { "active": true },
                    addr: runtime.sp(VDpuActor::name(), &vdpu0_id) },
            recv! { key: ActorRegistration::msg_key(RegistrationType::VDPUState, &ha_set_id), data: { "active": true },
                    addr: runtime.sp(VDpuActor::name(), &vdpu1_id) },
            // Send registration request from ha-scope actor
            send! { key: ActorRegistration::msg_key(RegistrationType::HaSetState, &format!("vdpu0:{ha_set_id}")), data: { "active": true},
                    addr: runtime.sp("ha-scope", &format!("vdpu0:{ha_set_id}")) },
            send! { key: "DASH_HA_GLOBAL_CONFIG", data: { "key": "DASH_HA_GLOBAL_CONFIG", "operation": "Set", "field_values": global_cfg_fvs } },
            // Simulate VDPU state update for vdpu0
            send! { key: VDpuActorState::msg_key(&vdpu0_id), data: vdpu0_state, addr: runtime.sp("vdpu", &vdpu0_id) },
            // Simulate VDPU state update for vdpu1 (backup)
            send! { key: VDpuActorState::msg_key(&vdpu1_id), data: vdpu1_state, addr: runtime.sp("vdpu", &vdpu1_id) },
            // Verify that the DASH_HA_SET_TABLE was updated
            recv! { key: &ha_set_id, data: {"key": &ha_set_id,  "operation": "Set", "field_values": ha_set_obj_fvs},
                    addr: crate::common_bridge_sp::<DashHaSetTable>(&runtime.get_swbus_edge()) },
            // Verify that haset actor state is sent to ha-scope actor
            recv! { key: HaSetActorState::msg_key(&ha_set_id), data: { "up": true, "ha_set": &ha_set_obj },
                    addr: runtime.sp("ha-scope", &format!("vdpu0:{ha_set_id}")) },
            chkdb! { db: "APPL_DB", table: "VNET_ROUTE_TUNNEL_TABLE", key: &format!("default:{}", ha_set_cfg.vip_v4), data: expected_vnet_route },
            // simulate delete of ha-set entry
            send! { key: HaSetActor::table_name(), data: { "key": HaSetActor::table_name(), "operation": "Del", "field_values": ha_set_cfg_fvs },
                    addr: crate::common_bridge_sp::<DashHaSetConfigTable>(&runtime.get_swbus_edge()) },
        ];

        test::run_commands(&runtime, runtime.sp(HaSetActor::name(), &ha_set_id), &commands).await;
        if tokio::time::timeout(Duration::from_secs(3), handle).await.is_err() {
            panic!("timeout waiting for actor to terminate");
        }
    }

    // test remote ha-set, when both vdpus are remote. ha-set is responsible to program vnet route to remote dpus
    #[tokio::test]
    async fn remote_ha_set_actor() {
        // To enable trace, set ENABLE_TRACE=1 to run test
        sonic_common::log::init_logger_for_test();

<<<<<<< HEAD
        let _redis = Redis::start_config_db();
=======
        let redis = Redis::start_config_db();
>>>>>>> 832e67ac
        let runtime = test::create_actor_runtime(0, "10.0.0.0", "10::").await;

        //prepare test data
        let global_cfg = make_dash_ha_global_config();
        let global_cfg_fvs = serde_json::to_value(swss_serde::to_field_values(&global_cfg).unwrap()).unwrap();

        let (ha_set_id, ha_set_cfg) = make_dpu_scope_ha_set_config(2, 0);
        let ha_set_cfg_fvs = serde_json::to_value(swss_serde::to_field_values(&ha_set_cfg).unwrap()).unwrap();
        let dpu0 = make_remote_dpu_actor_state(2, 0);
        let dpu1 = make_remote_dpu_actor_state(3, 0);
        let (vdpu0_id, vdpu0_state_obj) = make_vdpu_actor_state(true, &dpu0);
        let (vdpu1_id, vdpu1_state_obj) = make_vdpu_actor_state(true, &dpu1);
        let vdpu0_state = serde_json::to_value(&vdpu0_state_obj).unwrap();
        let vdpu1_state = serde_json::to_value(&vdpu1_state_obj).unwrap();

        let expected_vnet_route = VnetRouteTunnelTable {
            endpoint: vec![
                vdpu0_state_obj.dpu.npu_ipv4.clone(),
                vdpu1_state_obj.dpu.npu_ipv4.clone(),
            ],
            endpoint_monitor: Some(vec![
                vdpu0_state_obj.dpu.pa_ipv4.clone(),
                vdpu1_state_obj.dpu.pa_ipv4.clone(),
            ]),
            monitoring: None,
            primary: Some(vec!["true".to_string(), "false".to_string()]),
            rx_monitor_timer: global_cfg.dpu_bfd_probe_interval_in_ms,
            tx_monitor_timer: global_cfg.dpu_bfd_probe_interval_in_ms,
            check_directly_connected: Some(false),
        };
        let expected_vnet_route = swss_serde::to_field_values(&expected_vnet_route).unwrap();
        let ha_set_actor = HaSetActor {
            id: ha_set_id.clone(),
            dash_ha_set_config: None,
            bridges: Vec::new(),
        };

        let handle = runtime.spawn(ha_set_actor, HaSetActor::name(), &ha_set_id);

        #[rustfmt::skip]
        let commands = [
            // Send DASH_HA_SET_CONFIG_TABLE config
            send! { key: HaSetActor::table_name(), data: { "key": HaSetActor::table_name(), "operation": "Set", "field_values": ha_set_cfg_fvs },
                    addr: crate::common_bridge_sp::<DashHaSetConfigTable>(&runtime.get_swbus_edge()) },
            recv! { key: ActorRegistration::msg_key(RegistrationType::VDPUState, &ha_set_id), data: { "active": true },
                    addr: runtime.sp(VDpuActor::name(), &vdpu0_id) },
            recv! { key: ActorRegistration::msg_key(RegistrationType::VDPUState, &ha_set_id), data: { "active": true },
                    addr: runtime.sp(VDpuActor::name(), &vdpu1_id) },
            send! { key: DashHaGlobalConfig::table_name(), data: { "key": DashHaGlobalConfig::table_name(), "operation": "Set", "field_values": global_cfg_fvs } },
            // Simulate VDPU state update for vdpu0
            send! { key: VDpuActorState::msg_key(&vdpu0_id), data: vdpu0_state, addr: runtime.sp("vdpu", &vdpu0_id) },
            // Simulate VDPU state update for vdpu1 (backup)
            send! { key: VDpuActorState::msg_key(&vdpu1_id), data: vdpu1_state, addr: runtime.sp("vdpu", &vdpu1_id) },
            // Verify that the DASH_HA_SET_TABLE was updated
            chkdb! { db: "APPL_DB", table: VnetRouteTunnelTable::table_name(), key: &format!("default:{}", ha_set_cfg.vip_v4),
                    data: expected_vnet_route },
            // simulate delete of ha-set entry
            send! { key: HaSetActor::table_name(), data: { "key": HaSetActor::table_name(), "operation": "Del", "field_values": ha_set_cfg_fvs },
                    addr: crate::common_bridge_sp::<DashHaSetConfigTable>(&runtime.get_swbus_edge()) },
        ];

        test::run_commands(&runtime, runtime.sp(HaSetActor::name(), &ha_set_id), &commands).await;
        if tokio::time::timeout(Duration::from_secs(3), handle).await.is_err() {
            panic!("timeout waiting for actor to terminate");
        }
    }
}<|MERGE_RESOLUTION|>--- conflicted
+++ resolved
@@ -1,5 +1,4 @@
 use crate::actors::vdpu::VDpuActor;
-<<<<<<< HEAD
 use crate::actors::{spawn_consumer_bridge_for_actor, DbBasedActor};
 use crate::db_structs::*;
 use crate::ha_actor_messages::{ActorRegistration, HaSetActorState, RegistrationType, VDpuActorState};
@@ -11,25 +10,6 @@
 use swss_common::Table;
 use swss_common::{KeyOpFieldValues, KeyOperation, SonicDbTable};
 use swss_common_bridge::consumer::ConsumerBridge;
-=======
-use crate::actors::{ha_set, spawn_consumer_bridge_for_actor, ActorCreator, DbBasedActor};
-use crate::db_structs::*;
-use crate::ha_actor_messages::{ActorRegistration, HaSetActorState, RegistrationType, VDpuActorState};
-use anyhow::Result;
-use serde::{Deserialize, Serialize};
-use std::sync::Arc;
-use std::time::SystemTime;
-use swbus_actor::state::incoming;
-use swbus_actor::state::internal::{self, Internal};
-use swbus_actor::{state::incoming::Incoming, state::outgoing::Outgoing, Actor, ActorMessage, Context, State};
-use swbus_edge::SwbusEdgeRuntime;
-use swss_common::Table;
-use swss_common::{
-    KeyOpFieldValues, KeyOperation, SonicDbTable, SubscriberStateTable, ZmqClient, ZmqProducerStateTable,
-};
-use swss_common_bridge::{consumer::spawn_consumer_bridge, consumer::ConsumerBridge, producer::spawn_producer_bridge};
-use tokio::time::error::Elapsed;
->>>>>>> 832e67ac
 use tracing::{debug, error, info};
 
 pub struct HaSetActor {
@@ -212,11 +192,7 @@
 
     /// Get vdpu data received via vdpu update and return them in a list with primary DPUs first.
     /// All preferred_vdpu_ids are considered primary, followed by backups.
-<<<<<<< HEAD
     fn get_vdpus(&self, incoming: &Incoming) -> Vec<Option<VDpuStateExt>> {
-=======
-    fn get_vdpus(&self, incoming: &Incoming) -> Vec<(Option<VDpuStateExt>)> {
->>>>>>> 832e67ac
         let Some(ref ha_set_cfg) = self.dash_ha_set_config else {
             return Vec::new();
         };
@@ -283,11 +259,7 @@
 
         self.dash_ha_set_config = Some(swss_serde::from_field_values(&dpu_kfv.field_values)?);
         let swss_key = format!("default:{}", self.dash_ha_set_config.as_ref().unwrap().vip_v4);
-<<<<<<< HEAD
         if !internal.has_entry(VnetRouteTunnelTable::table_name(), &swss_key) {
-=======
-        if !internal.has_entry(key, &swss_key) {
->>>>>>> 832e67ac
             let db = crate::db_named(VnetRouteTunnelTable::db_name()).await?;
             let table = Table::new_async(db, VnetRouteTunnelTable::table_name()).await?;
             internal.add(VnetRouteTunnelTable::table_name(), table, swss_key).await;
@@ -316,11 +288,7 @@
         Ok(())
     }
 
-<<<<<<< HEAD
     fn handle_dash_ha_global_config(&mut self, state: &mut State) -> Result<()> {
-=======
-    fn handle_dash_ha_global_config(&mut self, state: &mut State, key: &str, context: &mut Context) -> Result<()> {
->>>>>>> 832e67ac
         let (internal, incoming, outgoing) = state.get_all();
         let Some(vdpus) = self.get_vdpus_if_ready(incoming) else {
             return Ok(());
@@ -331,11 +299,7 @@
         Ok(())
     }
 
-<<<<<<< HEAD
     fn handle_vdpu_state_update(&mut self, state: &mut State) -> Result<()> {
-=======
-    fn handle_vdpu_state_update(&mut self, state: &mut State, key: &str, context: &mut Context) -> Result<()> {
->>>>>>> 832e67ac
         let (internal, incoming, outgoing) = state.get_all();
         // vdpu update affects dash-ha-set in DPU and vxlan tunnel
         let Some(vdpus) = self.get_vdpus_if_ready(incoming) else {
@@ -360,10 +324,6 @@
             };
 
             let msg = HaSetActorState::new_actor_msg(true, &self.id, dash_ha_set).unwrap();
-<<<<<<< HEAD
-=======
-            let peer_actors = ActorRegistration::get_registered_actors(incoming, RegistrationType::HaSetState);
->>>>>>> 832e67ac
 
             outgoing.send(entry.source.clone(), msg);
         }
@@ -375,12 +335,7 @@
     async fn handle_message(&mut self, state: &mut State, key: &str, context: &mut Context) -> Result<()> {
         if key == Self::table_name() {
             if let Err(e) = self.handle_dash_ha_set_config_table_message(state, key, context).await {
-<<<<<<< HEAD
-                let err = format!("handle_dash_ha_set_config_table_message failed: {e}");
-                println!("{}", err);
-=======
                 error!("handle_dash_ha_set_config_table_message failed: {e}");
->>>>>>> 832e67ac
             }
             return Ok(());
         }
@@ -390,15 +345,9 @@
         }
 
         if VDpuActorState::is_my_msg(key) {
-<<<<<<< HEAD
             return self.handle_vdpu_state_update(state);
         } else if key == DashHaGlobalConfig::table_name() {
             return self.handle_dash_ha_global_config(state);
-=======
-            return self.handle_vdpu_state_update(state, key, context);
-        } else if key == DashHaGlobalConfig::table_name() {
-            return self.handle_dash_ha_global_config(state, key, context);
->>>>>>> 832e67ac
         } else if ActorRegistration::is_my_msg(key, RegistrationType::HaSetState) {
             return self.handle_haset_state_registration(state, key).await;
         }
@@ -410,26 +359,16 @@
 mod test {
     use crate::{
         actors::{
-<<<<<<< HEAD
             ha_set::HaSetActor,
             test::{self, *},
             vdpu::VDpuActor,
-=======
-            ha_set::{self, HaSetActor},
-            test::{self, *},
-            vdpu::{self, VDpuActor},
->>>>>>> 832e67ac
             DbBasedActor,
         },
         db_structs::{DashHaGlobalConfig, DashHaSetConfigTable, DashHaSetTable, VnetRouteTunnelTable},
         ha_actor_messages::*,
     };
     use std::time::Duration;
-<<<<<<< HEAD
     use swss_common::SonicDbTable;
-=======
-    use swss_common::{DbConnector, SonicDbTable, Table};
->>>>>>> 832e67ac
     use swss_common_testing::*;
 
     #[tokio::test]
@@ -437,11 +376,7 @@
         // To enable trace, set ENABLE_TRACE=1 to run test
         sonic_common::log::init_logger_for_test();
 
-<<<<<<< HEAD
         let _redis = Redis::start_config_db();
-=======
-        let redis = Redis::start_config_db();
->>>>>>> 832e67ac
         let runtime = test::create_actor_runtime(0, "10.0.0.0", "10::").await;
 
         //prepare test data
@@ -526,11 +461,7 @@
         // To enable trace, set ENABLE_TRACE=1 to run test
         sonic_common::log::init_logger_for_test();
 
-<<<<<<< HEAD
         let _redis = Redis::start_config_db();
-=======
-        let redis = Redis::start_config_db();
->>>>>>> 832e67ac
         let runtime = test::create_actor_runtime(0, "10.0.0.0", "10::").await;
 
         //prepare test data
