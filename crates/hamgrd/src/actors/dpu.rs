use crate::actors::{spawn_consumer_bridge_for_actor, spawn_zmq_producer_bridge, ActorCreator};
use crate::db_structs::{
    BfdSessionTable, DashBfdProbeState, DashHaGlobalConfig, Dpu, DpuPmonStateType, DpuState, RemoteDpu,
};
<<<<<<< HEAD
use crate::ha_actor_messages::{ActorRegistration, DpuActorState, RegistrationType};
=======
use crate::ha_actor_messages::{ActorRegistration, DpuActorState, HaRoleActivated, RegistrationType};
>>>>>>> e27513dd
use crate::ServicePath;
use anyhow::{anyhow, Result};
use serde::{Deserialize, Serialize};
use serde_with::{formats::CommaSeparator, serde_as, StringWithSeparator};
use std::collections::HashSet;
use std::sync::Arc;
use swbus_actor::{state::incoming::Incoming, state::outgoing::Outgoing, Actor, ActorMessage, Context, State};
use swbus_edge::SwbusEdgeRuntime;
<<<<<<< HEAD
use swss_common::{KeyOpFieldValues, KeyOperation, SubscriberStateTable};
=======
use swss_common::{KeyOpFieldValues, KeyOperation, SonicDbTable, SubscriberStateTable};
>>>>>>> e27513dd
use swss_common_bridge::consumer::{spawn_consumer_bridge, ConsumerBridge};
use tracing::{debug, error, info};

use super::spawn_consumer_bridge_for_actor_with_selector;

pub enum DpuData {
    LocalDpu {
        dpu: Dpu,
        is_managed: bool,
        npu_ipv4: String,
        npu_ipv6: Option<String>,
    },
    RemoteDpu(RemoteDpu),
}

pub struct DpuActor {
    /// The id of this dpu
    id: String,

    /// Data from CONFIG_DB
    dpu: Option<DpuData>,

    /// Consumer bridges
    bridges: Vec<ConsumerBridge>,
}

impl DpuActor {
    fn new(key: String) -> Result<Self> {
        let actor = DpuActor {
            id: key,
            dpu: None,
            bridges: Vec::new(),
        };
        Ok(actor)
    }

    pub fn name() -> &'static str {
        "dpu"
    }

    // returns the main Db table name that this actor is associated to
    fn dpu_table_name() -> &'static str {
<<<<<<< HEAD
        "DPU"
    }

    fn remote_dpu_table_name() -> &'static str {
        "REMOTE_DPU"
    }

    fn get_dpu_state(incoming: &Incoming) -> Result<DpuState> {
        let dpu_state_kfv: KeyOpFieldValues = incoming.get("DPU_STATE")?.deserialize_data()?;
=======
        Dpu::table_name()
    }

    fn remote_dpu_table_name() -> &'static str {
        RemoteDpu::table_name()
    }

    fn get_dpu_state(incoming: &Incoming) -> Result<DpuState> {
        let dpu_state_kfv: KeyOpFieldValues = incoming.get(DpuState::table_name())?.deserialize_data()?;
>>>>>>> e27513dd
        Ok(swss_serde::from_field_values(&dpu_state_kfv.field_values)?)
    }

    fn get_bfd_probe_state(incoming: &Incoming) -> Result<DashBfdProbeState> {
<<<<<<< HEAD
        let bfd_probe_kfv: KeyOpFieldValues = incoming.get("DASH_BFD_PROBE_STATE")?.deserialize_data()?;
        Ok(swss_serde::from_field_values(&bfd_probe_kfv.field_values)?)
    }

    // DpuActor is spawned in response to swss-common-bridge message for DPU and REMOTE_DPU table
    pub async fn start_actor_creator(edge_runtime: Arc<SwbusEdgeRuntime>) -> Result<()> {
        let dpu_ac = ActorCreator::new(
            edge_runtime.new_sp(Self::name(), ""),
            edge_runtime.clone(),
            false,
            |key: String| -> Result<Self> { Self::new(key) },
        );

        tokio::task::spawn(dpu_ac.run());

        // dpu actor is spawned for both local dpu and remote dpu
        let config_db = crate::db_named("CONFIG_DB").await?;
        let sst = SubscriberStateTable::new_async(config_db, Self::dpu_table_name(), None, None).await?;
        let addr = edge_runtime.new_sp("swss-common-bridge", Self::dpu_table_name());
        let base_addr = edge_runtime.get_base_sp();
        spawn_consumer_bridge(
            edge_runtime.clone(),
            addr,
            sst,
            move |kfv: &KeyOpFieldValues| {
                let mut addr = base_addr.clone();
                addr.resource_type = Self::name().to_owned();
                addr.resource_id = kfv.key.clone();
                (addr, Self::dpu_table_name().to_owned())
            },
            |_| true,
        );

        let config_db = crate::db_named("CONFIG_DB").await?;
        let sst = SubscriberStateTable::new_async(config_db, Self::remote_dpu_table_name(), None, None).await?;
        let addr = edge_runtime.new_sp("swss-common-bridge", Self::remote_dpu_table_name());
=======
        let bfd_probe_kfv: KeyOpFieldValues = incoming.get(DashBfdProbeState::table_name())?.deserialize_data()?;
        Ok(swss_serde::from_field_values(&bfd_probe_kfv.field_values)?)
    }

    fn get_dash_ha_global_config(incoming: &Incoming) -> Result<DashHaGlobalConfig> {
        let ha_global_config_kfv: KeyOpFieldValues =
            incoming.get(DashHaGlobalConfig::table_name())?.deserialize_data()?;
        Ok(swss_serde::from_field_values(&ha_global_config_kfv.field_values)?)
    }

    // DpuActor is spawned in response to swss-common-bridge message for DPU and REMOTE_DPU table
    pub async fn start_actor_creator(edge_runtime: Arc<SwbusEdgeRuntime>) -> Result<()> {
        let dpu_ac = ActorCreator::new(
            edge_runtime.new_sp(Self::name(), ""),
            edge_runtime.clone(),
            false,
            |key: String| -> Result<Self> { Self::new(key) },
        );

        tokio::task::spawn(dpu_ac.run());

        // dpu actor is spawned for both local dpu and remote dpu
        let config_db = crate::db_named(Dpu::db_name()).await?;
        let sst = SubscriberStateTable::new_async(config_db, Self::dpu_table_name(), None, None).await?;
        let addr = crate::common_bridge_sp::<Dpu>(&edge_runtime);
>>>>>>> e27513dd
        let base_addr = edge_runtime.get_base_sp();
        spawn_consumer_bridge(
            edge_runtime.clone(),
            addr,
            sst,
            move |kfv: &KeyOpFieldValues| {
                let mut addr = base_addr.clone();
                addr.resource_type = Self::name().to_owned();
                addr.resource_id = kfv.key.clone();
<<<<<<< HEAD
                (addr, Self::remote_dpu_table_name().to_owned())
            },
            |_| true,
        );
        Ok(())
    }

=======
                (addr, Self::dpu_table_name().to_owned())
            },
            |_| true,
        );

        let config_db = crate::db_named(RemoteDpu::db_name()).await?;
        let sst = SubscriberStateTable::new_async(config_db, Self::remote_dpu_table_name(), None, None).await?;
        let addr = crate::common_bridge_sp::<RemoteDpu>(&edge_runtime);
        let base_addr = edge_runtime.get_base_sp();
        spawn_consumer_bridge(
            edge_runtime.clone(),
            addr,
            sst,
            move |kfv: &KeyOpFieldValues| {
                let mut addr = base_addr.clone();
                addr.resource_type = Self::name().to_owned();
                addr.resource_id = kfv.key.clone();
                (addr, Self::remote_dpu_table_name().to_owned())
            },
            |_| true,
        );
        Ok(())
    }

>>>>>>> e27513dd
    async fn handle_dpu_message(&mut self, state: &mut State, key: &str, context: &mut Context) -> Result<()> {
        let (_internal, incoming, outgoing) = state.get_all();
        let dpu_kfv: KeyOpFieldValues = incoming.get(key)?.deserialize_data()?;
        if dpu_kfv.operation == KeyOperation::Del {
            context.stop();
            return Ok(());
        }

        let dpu: Dpu = swss_serde::from_field_values(&dpu_kfv.field_values)?;
        let npu_ipv4: String = crate::get_npu_ipv4(context.get_edge_runtime())
            .ok_or_else(|| anyhow!("npu_ipv4 taken from Loopback0 must be available"))?
            .to_string();
        let npu_ipv6: Option<String> = crate::get_npu_ipv6(context.get_edge_runtime()).map(|ip| ip.to_string());
        let dpu_id = dpu.dpu_id;
        let is_managed = dpu.dpu_id == crate::get_slot_id(context.get_edge_runtime());
        let zmq_endpoint = format!("{}:{}", dpu.midplane_ipv4, dpu.orchagent_zmq_port);

        let first_time = self.dpu.is_none();
        self.dpu = Some(DpuData::LocalDpu {
            dpu,
            is_managed,
            npu_ipv4,
            npu_ipv6,
        });

        if is_managed {
            if first_time {
                // DASH_HA_GLOBAL_CONFIG from common-bridge sent to this actor instance only.
                // Key is DASH_HA_GLOBAL_CONFIG
                self.bridges.push(
<<<<<<< HEAD
                    spawn_consumer_bridge_for_actor(
                        context.get_edge_runtime().clone(),
                        "CONFIG_DB",
                        "DASH_HA_GLOBAL_CONFIG",
=======
                    spawn_consumer_bridge_for_actor::<DashHaGlobalConfig>(
                        context.get_edge_runtime().clone(),
>>>>>>> e27513dd
                        Self::name(),
                        Some(&self.id),
                        true,
                    )
                    .await?,
                );
<<<<<<< HEAD

                // REMOTE_DPU from common-bridge sent to this actor instance only.
                // Key is REMOTE_DPU|<remote_dpu_id>
                self.bridges.push(
                    spawn_consumer_bridge_for_actor(
                        context.get_edge_runtime().clone(),
                        "CONFIG_DB",
                        "REMOTE_DPU",
                        Self::name(),
                        Some(&self.id),
                        false,
                    )
                    .await?,
                );

                // DASH_BFD_PROBE_STATE from common-bridge sent to this actor instance only.
                // Key is DASH_BFD_PROBE_STATE
                self.bridges.push(
                    spawn_consumer_bridge_for_actor(
                        context.get_edge_runtime().clone(),
                        "DPU_STATE_DB",
                        "DASH_BFD_PROBE_STATE",
                        Self::name(),
                        Some(&self.id),
                        true,
                    )
                    .await?,
                );

                // DPU_STATE from common-bridge sent to this actor instance only. The selector closure is
                // used to filter out the DPU_STATE for this DPU instance only.
                self.bridges.push(
                    spawn_consumer_bridge_for_actor_with_selector(
                        context.get_edge_runtime().clone(),
                        "CHASSIS_STATE_DB",
                        "DPU_STATE",
                        Self::name(),
                        Some(&self.id),
                        true, /* key will be DPU_STATE only */
                        move |kfv: &KeyOpFieldValues| {
                            let dev = &kfv.key[3..];
                            if let Ok(slot) = dev.parse::<u32>() {
                                return slot == dpu_id;
                            }
                            false
                        },
                    )
                    .await?,
                );
            }
        } else {
            debug!(
                "DPU {} is not local. local DPU slot is {}",
                self.id,
                crate::get_slot_id(context.get_edge_runtime())
            );
        }

        // notify dependent actors about the state of this DPU
        self.update_dpu_state(incoming, outgoing, None).await?;
=======

                // REMOTE_DPU from common-bridge sent to this actor instance only.
                // Key is REMOTE_DPU|<remote_dpu_id>
                self.bridges.push(
                    spawn_consumer_bridge_for_actor::<RemoteDpu>(
                        context.get_edge_runtime().clone(),
                        Self::name(),
                        Some(&self.id),
                        false,
                    )
                    .await?,
                );

                // DASH_BFD_PROBE_STATE from common-bridge sent to this actor instance only.
                // Key is DASH_BFD_PROBE_STATE
                self.bridges.push(
                    spawn_consumer_bridge_for_actor::<DashBfdProbeState>(
                        context.get_edge_runtime().clone(),
                        Self::name(),
                        Some(&self.id),
                        true,
                    )
                    .await?,
                );

                // DPU_STATE from common-bridge sent to this actor instance only. The selector closure is
                // used to filter out the DPU_STATE for this DPU instance only.
                self.bridges.push(
                    spawn_consumer_bridge_for_actor_with_selector::<DpuState, _>(
                        context.get_edge_runtime().clone(),
                        Self::name(),
                        Some(&self.id),
                        true, /* key will be DPU_STATE only */
                        move |kfv: &KeyOpFieldValues| {
                            let dev = &kfv.key[3..];
                            if let Ok(slot) = dev.parse::<u32>() {
                                return slot == dpu_id;
                            }
                            false
                        },
                    )
                    .await?,
                );
            }
        } else {
            debug!(
                "DPU {} is not local. local DPU slot is {}",
                self.id,
                crate::get_slot_id(context.get_edge_runtime())
            );
        }

        // notify dependent actors about the state of this DPU
        self.update_dpu_state(incoming, outgoing, None)?;
>>>>>>> e27513dd
        Ok(())
    }

    fn calculate_dpu_state(&self, incoming: &Incoming) -> (bool, Option<DpuState>, Option<DashBfdProbeState>) {
        if let Some(DpuData::RemoteDpu(_)) = self.dpu {
            // we don't care remote dpu
            return (false, None, None);
        }
        // Check pmon state from DPU_STATE table
        let dpu_state = match Self::get_dpu_state(incoming) {
            Ok(dpu_state) => Some(dpu_state),
            Err(e) => {
                info!("Not able to get DPU state. Assume DPU is down. Error: {}", e);
                None
            }
        };
        let bfd_probe_state = match Self::get_bfd_probe_state(incoming) {
            Ok(bfd_probe_state) => Some(bfd_probe_state),
            Err(e) => {
                info!("Not able to get BFD probe state. Error: {}", e);
                None
            }
        };
        let final_state = match (&dpu_state, &bfd_probe_state) {
            (Some(dpu_state), Some(bfd_probe_state)) => {
                let pmon_dpu_up = dpu_state.dpu_midplane_link_state == DpuPmonStateType::Up
                    && dpu_state.dpu_control_plane_state == DpuPmonStateType::Up
                    && dpu_state.dpu_data_plane_state == DpuPmonStateType::Up;
                // bfd is considered up if there is at least one v4 session up to any peer
                let bfd_dpu_up =
                    !bfd_probe_state.v4_bfd_up_sessions.is_empty() || !bfd_probe_state.v6_bfd_up_sessions.is_empty();
                pmon_dpu_up && bfd_dpu_up
            }
            _ => false,
        };

        (final_state, dpu_state, bfd_probe_state)
    }

    // target_actor is the actor that needs to be notified about the DPU state. If None, all
<<<<<<< HEAD
    async fn update_dpu_state(
=======
    fn update_dpu_state(
>>>>>>> e27513dd
        &mut self,
        incoming: &Incoming,
        outgoing: &mut Outgoing,
        target_actor: Option<ServicePath>,
    ) -> Result<()> {
        let mut up = false;
        let Some(ref dpu_data) = self.dpu else {
            return Ok(());
        };

        let (up, dpu_state, bfd_probe_state) = self.calculate_dpu_state(incoming);
<<<<<<< HEAD
=======

        let mut dpu_state = match dpu_data {
            DpuData::LocalDpu {
                dpu,
                is_managed,
                npu_ipv4,
                npu_ipv6,
            } => DpuActorState::from_dpu(
                &self.id,
                dpu,
                *is_managed,
                npu_ipv4,
                npu_ipv6,
                dpu_state,
                bfd_probe_state,
            ),
            DpuData::RemoteDpu(rdpu) => DpuActorState::from_remote_dpu(&self.id, rdpu),
        };
        dpu_state.up = up;
        let msg = DpuActorState::new_actor_msg(&self.id, &dpu_state)?;

        if let Some(target_actor_sp) = target_actor {
            outgoing.send(target_actor_sp, msg);
            return Ok(());
        } else {
            // no target is specified. Send the message to all registered actors
            let peer_actors = ActorRegistration::get_registered_actors(incoming, RegistrationType::DPUState);
            for actor_sp in peer_actors {
                outgoing.send(actor_sp, msg.clone());
            }
        }
        Ok(())
    }

    // handle DPU state registration request. In response to the request, this actor will send its current state.
    fn handle_dpu_state_registration(&mut self, key: &str, incoming: &Incoming, outgoing: &mut Outgoing) -> Result<()> {
        let entry = incoming.get_entry(key)?;
        let ActorRegistration { active, .. } = entry.msg.deserialize_data()?;
        if active {
            self.update_dpu_state(incoming, outgoing, Some(entry.source.clone()))?;
        }
        Ok(())
    }

    fn update_bfd_session(
        &self,
        peer_ip: &str,
        global_cfg: &DashHaGlobalConfig,
        outgoing: &mut Outgoing,
        shutdown: bool,
    ) -> Result<()> {
        // todo: this needs to wait until HaScope has been activated.
        let Some(DpuData::LocalDpu { ref dpu, .. }) = self.dpu else {
            debug!("DPU is not managed by this HA instance. Ignore BFD session creation");
            return Ok(());
        };
        let bfd_session = BfdSessionTable {
            tx_interval: global_cfg.dpu_bfd_probe_interval_in_ms,
            rx_interval: global_cfg.dpu_bfd_probe_interval_in_ms,
            multiplier: global_cfg.dpu_bfd_probe_multiplier,
            multihop: true,
            local_addr: dpu.pa_ipv4.clone(),
            session_type: Some("passive".to_string()),
            shutdown: false,
        };

        let fv = swss_serde::to_field_values(&bfd_session)?;
        let oper = if shutdown { KeyOperation::Del } else { KeyOperation::Set };
        let kfv = KeyOpFieldValues {
            key: format!("default|default|{}", peer_ip),
            operation: oper,
            field_values: fv,
        };

        let msg = ActorMessage::new(self.id.clone(), &kfv)?;
        outgoing.send(outgoing.common_bridge_sp::<BfdSessionTable>(), msg);
        Ok(())
    }

    fn update_bfd_sessions(&self, state: &mut State, shutdown: bool) -> Result<()> {
        if !self.is_local_managed() {
            debug!("DPU is not managed by this HA instance. Ignore BFD session creation");
            return Ok(());
        }
        let (_internal, incoming, outgoing) = state.get_all();
        let global_cfg = Self::get_dash_ha_global_config(incoming)?;
        let remote_dpu_msgs = incoming.get_by_prefix(RemoteDpu::table_name());
        let mut remote_npus: Vec<String> = remote_dpu_msgs
            .iter()
            .filter_map(|entry| {
                let Ok(kfv) = entry.msg.deserialize_data() as Result<KeyOpFieldValues, _> else {
                    return None;
                };
                let Ok(remote_dpu) = swss_serde::from_field_values(&kfv.field_values) as Result<RemoteDpu, _> else {
                    return None;
                };

                Some(remote_dpu.npu_ipv4.clone())
            })
            .collect::<HashSet<String>>()
            .into_iter()
            .collect();

        let Some(DpuData::LocalDpu { ref npu_ipv4, .. }) = self.dpu else {
            return Ok(());
        };
        remote_npus.push(npu_ipv4.clone());
        remote_npus.sort();
        for npu in remote_npus {
            self.update_bfd_session(&npu, &global_cfg, outgoing, shutdown)?;
        }
        Ok(())
    }

    fn handle_remote_dpu_message_to_remote_dpu(
        &mut self,
        state: &mut State,
        key: &str,
        context: &mut Context,
    ) -> Result<()> {
        let (_internal, incoming, outgoing) = state.get_all();
        let dpu_kfv: KeyOpFieldValues = incoming.get(key)?.deserialize_data()?;
        if dpu_kfv.operation == KeyOperation::Del {
            context.stop();
            return Ok(());
        }

        let rdpu: RemoteDpu = swss_serde::from_field_values(&dpu_kfv.field_values)?;
        self.dpu = Some(DpuData::RemoteDpu(rdpu));
        // notify dependent actors about the state of this DPU
        self.update_dpu_state(incoming, outgoing, None)?;
        Ok(())
    }

    fn handle_remote_dpu_message_to_local_dpu(&mut self, state: &mut State, key: &str) -> Result<()> {
        let (_internal, incoming, outgoing) = state.get_all();
        let dpu_kfv: KeyOpFieldValues = incoming.get(key)?.deserialize_data()?;

        let remote_dpu: RemoteDpu = swss_serde::from_field_values(&dpu_kfv.field_values)?;

        // create bfd session
        if incoming.get_by_prefix(HaRoleActivated::msg_key_prefix()).is_empty() {
            // HA role is not activated. Do not create BFD sessions
            return Ok(());
        }
        let kfv: KeyOpFieldValues = incoming.get(DashHaGlobalConfig::table_name())?.deserialize_data()?;
        let global_cfg: DashHaGlobalConfig = swss_serde::from_field_values(&kfv.field_values)?;
        self.update_bfd_session(&remote_dpu.npu_ipv4, &global_cfg, outgoing, false)?;
        Ok(())
    }

    async fn handle_remote_dpu_message(&mut self, state: &mut State, key: &str, context: &mut Context) -> Result<()> {
        if self.dpu.is_none() || matches!(self.dpu.as_ref().unwrap(), DpuData::RemoteDpu(_)) {
            self.handle_remote_dpu_message_to_remote_dpu(state, key, context)
        } else {
            self.handle_remote_dpu_message_to_local_dpu(state, key)
        }
    }

    fn handle_dash_ha_global_config(&mut self, state: &mut State, key: &str) -> Result<()> {
        let incoming = state.incoming();
        if incoming.get_by_prefix(HaRoleActivated::msg_key_prefix()).is_empty() {
            // HA role is not activated. Do not create BFD sessions
            return Ok(());
        }
        self.update_bfd_sessions(state, false)?;
        Ok(())
    }

    fn is_local_managed(&self) -> bool {
        if let Some(DpuData::LocalDpu { is_managed, .. }) = self.dpu {
            return is_managed;
        }
        false
    }

    fn handle_ha_role_activation(&mut self, state: &mut State, key: &str) -> Result<()> {
        let (_internal, incoming, outgoing) = state.get_all();
        let ha_role: HaRoleActivated = incoming.get(key)?.deserialize_data()?;
        debug!("Received HA role activation: {}", ha_role.role);

        // HA role is activated. Reconfigure BFD sessions
        match ha_role.role.as_str() {
            "dead" => self.update_bfd_sessions(state, true)?,
            "active" | "standby" | "standalone" => self.update_bfd_sessions(state, false)?,
            _ => {
                debug!("No action is needed");
            }
        }
>>>>>>> e27513dd

        let mut dpu_state = match dpu_data {
            DpuData::LocalDpu {
                dpu,
                is_managed,
                npu_ipv4,
                npu_ipv6,
            } => DpuActorState::from_dpu(
                &self.id,
                dpu,
                *is_managed,
                npu_ipv4,
                npu_ipv6,
                dpu_state,
                bfd_probe_state,
            ),
            DpuData::RemoteDpu(rdpu) => DpuActorState::from_remote_dpu(&self.id, rdpu),
        };
        dpu_state.up = up;
        let msg = DpuActorState::new_actor_msg(&self.id, &dpu_state)?;

        if let Some(target_actor_sp) = target_actor {
            outgoing.send(target_actor_sp, msg);
            return Ok(());
        } else {
            // no target is specified. Send the message to all registered actors
            let peer_actors = ActorRegistration::get_registered_actors(incoming, RegistrationType::DPUState);
            for actor_sp in peer_actors {
                outgoing.send(actor_sp, msg.clone());
            }
        }
        Ok(())
    }

    // handle DPU state registration request. In response to the request, this actor will send its current state.
    async fn handle_dpu_state_registration(
        &mut self,
        key: &str,
        incoming: &Incoming,
        outgoing: &mut Outgoing,
    ) -> Result<()> {
        let entry = incoming.get_entry(key)?;
        let ActorRegistration { active, .. } = entry.msg.deserialize_data()?;
        if active {
            self.update_dpu_state(incoming, outgoing, Some(entry.source.clone()))
                .await?;
        }
        Ok(())
    }

    async fn create_bfd_session(
        &self,
        peer_ip: &str,
        global_cfg: &DashHaGlobalConfig,
        outgoing: &mut Outgoing,
    ) -> Result<()> {
        // todo: this needs to wait until HaScope has been activated.
        let Some(DpuData::LocalDpu { ref dpu, .. }) = self.dpu else {
            info!("DPU is not managed by this HA instance. Ignore BFD session creation");
            return Ok(());
        };
        let bfd_session = BfdSessionTable {
            tx_interval: global_cfg.dpu_bfd_probe_interval_in_ms,
            rx_interval: global_cfg.dpu_bfd_probe_interval_in_ms,
            multiplier: global_cfg.dpu_bfd_probe_multiplier,
            multihop: true,
            local_addr: dpu.pa_ipv4.clone(),
            session_type: Some("passive".to_string()),
            shutdown: false,
        };

        let fv = swss_serde::to_field_values(&bfd_session)?;
        let kfv = KeyOpFieldValues {
            key: format!("default|default|{}", peer_ip),
            operation: KeyOperation::Set,
            field_values: fv,
        };

        let msg = ActorMessage::new(self.id.clone(), &kfv)?;
        outgoing.send(outgoing.from_my_sp("swss-common-bridge", "BFD_SESSION_TABLE"), msg);
        Ok(())
    }

    async fn handle_remote_dpu_message_to_remote_dpu(
        &mut self,
        state: &mut State,
        key: &str,
        context: &mut Context,
    ) -> Result<()> {
        let (_internal, incoming, outgoing) = state.get_all();
        let dpu_kfv: KeyOpFieldValues = incoming.get(key)?.deserialize_data()?;
        if dpu_kfv.operation == KeyOperation::Del {
            context.stop();
            return Ok(());
        }

        let rdpu: RemoteDpu = swss_serde::from_field_values(&dpu_kfv.field_values)?;
        self.dpu = Some(DpuData::RemoteDpu(rdpu));
        // notify dependent actors about the state of this DPU
        self.update_dpu_state(incoming, outgoing, None).await?;
        Ok(())
    }

    async fn handle_remote_dpu_message_to_local_dpu(&mut self, state: &mut State, key: &str) -> Result<()> {
        let (_internal, incoming, outgoing) = state.get_all();
        let dpu_kfv: KeyOpFieldValues = incoming.get(key)?.deserialize_data()?;

        let remote_dpu: RemoteDpu = swss_serde::from_field_values(&dpu_kfv.field_values)?;

        // create bfd session
        let kfv: KeyOpFieldValues = incoming.get("DASH_HA_GLOBAL_CONFIG")?.deserialize_data()?;
        let global_cfg: DashHaGlobalConfig = swss_serde::from_field_values(&kfv.field_values)?;
        self.create_bfd_session(&remote_dpu.npu_ipv4, &global_cfg, outgoing)
            .await?;
        Ok(())
    }

    async fn handle_remote_dpu_message(&mut self, state: &mut State, key: &str, context: &mut Context) -> Result<()> {
        if self.dpu.is_none() || matches!(self.dpu.as_ref().unwrap(), DpuData::RemoteDpu(_)) {
            self.handle_remote_dpu_message_to_remote_dpu(state, key, context).await
        } else {
            self.handle_remote_dpu_message_to_local_dpu(state, key).await
        }
    }

    async fn handle_dash_ha_global_config(&mut self, state: &mut State, key: &str) -> Result<()> {
        let (_internal, incoming, outgoing) = state.get_all();
        let kfv: KeyOpFieldValues = incoming.get(key)?.deserialize_data()?;
        let global_cfg: DashHaGlobalConfig = swss_serde::from_field_values(&kfv.field_values)?;

        let remote_dpu_msgs = incoming.get_by_prefix("REMOTE_DPU");
        let mut remote_npus: Vec<String> = remote_dpu_msgs
            .iter()
            .filter_map(|entry| {
                let Ok(kfv) = entry.msg.deserialize_data() as Result<KeyOpFieldValues, _> else {
                    return None;
                };
                let Ok(remote_dpu) = swss_serde::from_field_values(&kfv.field_values) as Result<RemoteDpu, _> else {
                    return None;
                };

                Some(remote_dpu.npu_ipv4.clone())
            })
            .collect::<HashSet<String>>()
            .into_iter()
            .collect();

        let Some(DpuData::LocalDpu { ref npu_ipv4, .. }) = self.dpu else {
            return Ok(());
        };
        remote_npus.push(npu_ipv4.clone());
        remote_npus.sort();
        for npu in remote_npus {
            self.create_bfd_session(&npu, &global_cfg, outgoing).await?;
        }
        Ok(())
    }

    fn is_local_managed(&self) -> bool {
        if let Some(DpuData::LocalDpu { is_managed, .. }) = self.dpu {
            return is_managed;
        }
        false
    }
}

impl Actor for DpuActor {
    async fn handle_message(&mut self, state: &mut State, key: &str, context: &mut Context) -> Result<()> {
        let (_internal, incoming, outgoing) = state.get_all();
        if key == Self::dpu_table_name() {
            return self.handle_dpu_message(state, key, context).await;
        } else if key.starts_with(Self::remote_dpu_table_name()) {
            return self.handle_remote_dpu_message(state, key, context).await;
        }

        if self.dpu.is_none() {
            return Ok(());
        }

        if ActorRegistration::is_my_msg(key, RegistrationType::DPUState) {
<<<<<<< HEAD
            return self.handle_dpu_state_registration(key, incoming, outgoing).await;
=======
            return self.handle_dpu_state_registration(key, incoming, outgoing);
>>>>>>> e27513dd
        }

        // the rest of the messages are only for locally managed dpu
        if !self.is_local_managed() {
            return Ok(());
<<<<<<< HEAD
        } else if key == "DASH_HA_GLOBAL_CONFIG" {
            return self.handle_dash_ha_global_config(state, key).await;
        } else if key == "DPU_STATE" || key == "DASH_BFD_PROBE_STATE" {
            return self.update_dpu_state(incoming, outgoing, None).await;
=======
        } else if key == DashHaGlobalConfig::table_name() {
            return self.handle_dash_ha_global_config(state, key);
        } else if key == DpuState::table_name() || key == DashBfdProbeState::table_name() {
            return self.update_dpu_state(incoming, outgoing, None);
        } else if HaRoleActivated::is_my_msg(key) {
            // When HA role is activated, reconfigure BFD sessions
            return self.handle_ha_role_activation(state, key);
>>>>>>> e27513dd
        } else {
            error!("Unknown message received: {}", key);
        }

        Ok(())
    }
}

#[cfg(test)]
mod test {
<<<<<<< HEAD
    use crate::actors::{
        dpu::DpuActor,
        test::{self, *},
=======
    use crate::db_structs::{BfdSessionTable, DashBfdProbeState, DashHaGlobalConfig, Dpu, DpuState, RemoteDpu};
    use crate::{
        actors::{
            dpu::DpuActor,
            test::{self, *},
        },
        ha_actor_messages::HaRoleActivated,
>>>>>>> e27513dd
    };
    use crate::db_structs::{BfdSessionTable, RemoteDpu};

    use crate::ha_actor_messages::DpuActorState;
    use std::time::Duration;
<<<<<<< HEAD
=======
    use swss_common::SonicDbTable;
>>>>>>> e27513dd
    use swss_serde::to_field_values;
    #[tokio::test]
    async fn dpu_actor() {
        let runtime = test::create_actor_runtime(0, "10.0.0.0", "10::").await;
        // prepare test data
        let dpu_pmon_up_state = make_dpu_pmon_state(true);
        let dpu_pmon_down_state = make_dpu_pmon_state(false);
        let dpu_bfd_up_state = make_dpu_bfd_state(vec!["10.0.0.0", "10.0.1.0", "10.0.2.0", "10.0.3.0"], vec![]);
        let dpu_bfd_down_state = make_dpu_bfd_state(vec![], vec![]);
        let dpu_actor_state_wo_bfd = make_local_dpu_actor_state(0, 0, true, Some(dpu_pmon_up_state.clone()), None);
        let remote_dpu1_fvs = to_field_values(&make_remote_dpu_object(1, 0)).unwrap();
        let remote_dpu2_fvs = to_field_values(&make_remote_dpu_object(2, 0)).unwrap();
        let remote_dpu3_fvs = to_field_values(&make_remote_dpu_object(3, 0)).unwrap();
        let dash_global_cfg = make_dash_ha_global_config();
        let dash_global_cfg_fvs = serde_json::to_value(to_field_values(&dash_global_cfg).unwrap()).unwrap();

        let mut dpu_actor_up_state = dpu_actor_state_wo_bfd.clone();
        dpu_actor_up_state.up = true;
        dpu_actor_up_state.dpu_bfd_state = Some(dpu_bfd_up_state.clone());

        let mut dpu_actor_pmon_down_state = dpu_actor_up_state.clone();
        dpu_actor_pmon_down_state.up = false;
        dpu_actor_pmon_down_state.dpu_pmon_state = Some(dpu_pmon_down_state.clone());

        let mut dpu_actor_bfd_down_state = dpu_actor_up_state.clone();
        dpu_actor_bfd_down_state.up = false;
        dpu_actor_bfd_down_state.dpu_bfd_state = Some(dpu_bfd_down_state.clone());

        let dpu_fvs = serde_json::to_value(to_field_values(&to_local_dpu(&dpu_actor_state_wo_bfd)).unwrap()).unwrap();
        let bfd = BfdSessionTable {
            tx_interval: dash_global_cfg.dpu_bfd_probe_interval_in_ms,
            rx_interval: dash_global_cfg.dpu_bfd_probe_interval_in_ms,
            multiplier: dash_global_cfg.dpu_bfd_probe_multiplier,
            multihop: true,
            local_addr: dpu_actor_state_wo_bfd.pa_ipv4.clone(),
            session_type: Some("passive".to_string()),
            shutdown: false,
        };
        let bfd_fvs = serde_json::to_value(to_field_values(&bfd).unwrap()).unwrap();

        let dpu_actor = DpuActor {
            id: dpu_actor_state_wo_bfd.dpu_name.clone(),
            dpu: None,
            bridges: Vec::new(),
        };
        let handle = runtime.spawn(dpu_actor, "dpu", "switch0_dpu0");

        #[rustfmt::skip]
        let commands = [
            // Bring up dpu
<<<<<<< HEAD
            send! { key: "DPU_STATE", data: { "key": "DPU1", "operation": "Set", "field_values": serde_json::to_value(to_field_values(&dpu_pmon_up_state).unwrap()).unwrap()} },
            // Receiving DPU config-db object from swss-common bridge
            send! { key: DpuActor::dpu_table_name(), data: { "key": "switch0_dpu0", "operation": "Set", "field_values": dpu_fvs}, addr: runtime.sp("swss-common-bridge", DpuActor::dpu_table_name()) },
=======
            send! { key: DpuState::table_name(), data: { "key": "DPU1", "operation": "Set", "field_values": serde_json::to_value(to_field_values(&dpu_pmon_up_state).unwrap()).unwrap()} },
            // Receiving DPU config-db object from swss-common bridge
            send! { key: Dpu::table_name(), data: { "key": "switch0_dpu0", "operation": "Set", "field_values": dpu_fvs},
                    addr: crate::common_bridge_sp::<Dpu>(&runtime.get_swbus_edge()) },
>>>>>>> e27513dd
            send! { key: "DPUStateRegister|vdpu/test-vdpu", data: { "active": true}, addr: runtime.sp("vdpu", "test-vdpu") },
            recv! { key: "DPUStateUpdate|switch0_dpu0", data: dpu_actor_state_wo_bfd, addr: runtime.sp("vdpu", "test-vdpu") },
            send! { key: "REMOTE_DPU|switch1_dpu0", data: { "key": "REMOTE_DPU|switch1_dpu0", "operation": "Set", "field_values": serde_json::to_value(&remote_dpu1_fvs).unwrap() }},
            send! { key: "REMOTE_DPU|switch2_dpu0", data: { "key": "REMOTE_DPU|switch2_dpu0", "operation": "Set", "field_values": serde_json::to_value(&remote_dpu2_fvs).unwrap()}},
<<<<<<< HEAD
            send! { key: "DASH_HA_GLOBAL_CONFIG", data: { "key": "DASH_HA_GLOBAL_CONFIG", "operation": "Set", "field_values": dash_global_cfg_fvs} },
            recv! { key: "switch0_dpu0", data: {"key": "default|default|10.0.0.0",  "operation": "Set", "field_values": bfd_fvs}, addr: runtime.sp("swss-common-bridge", "BFD_SESSION_TABLE") },
            recv! { key: "switch0_dpu0", data: {"key": "default|default|10.0.1.0",  "operation": "Set", "field_values": bfd_fvs}, addr: runtime.sp("swss-common-bridge", "BFD_SESSION_TABLE") },
            recv! { key: "switch0_dpu0", data: {"key": "default|default|10.0.2.0",  "operation": "Set", "field_values": bfd_fvs}, addr: runtime.sp("swss-common-bridge", "BFD_SESSION_TABLE") },
            send! { key: "REMOTE_DPU|switch3_dpu0", data: { "key": "REMOTE_DPU|switch3_dpu0", "operation": "Set", "field_values": serde_json::to_value(&remote_dpu3_fvs).unwrap()}},
            recv! { key: "switch0_dpu0", data: {"key": "default|default|10.0.3.0",  "operation": "Set", "field_values": bfd_fvs}, addr: runtime.sp("swss-common-bridge", "BFD_SESSION_TABLE") },

            send! { key: "DASH_BFD_PROBE_STATE", data: { "key": "", "operation": "Set", "field_values":serde_json::to_value(to_field_values(&dpu_bfd_up_state).unwrap()).unwrap()} },
            recv! { key: "DPUStateUpdate|switch0_dpu0", data: dpu_actor_up_state, addr: runtime.sp("vdpu", "test-vdpu") },

            // Simulate DPU_STATE planes going down then up
            send! { key: "DPU_STATE", data: { "key": "DPU1", "operation": "Set", "field_values": serde_json::to_value(to_field_values(&dpu_pmon_down_state).unwrap()).unwrap()} },
            recv! { key: "DPUStateUpdate|switch0_dpu0", data: dpu_actor_pmon_down_state, addr: runtime.sp("vdpu", "test-vdpu") },
            send! { key: "DPU_STATE", data: { "key": "DPU1", "operation": "Set", "field_values": serde_json::to_value(to_field_values(&dpu_pmon_up_state).unwrap()).unwrap()} },
            recv! { key: "DPUStateUpdate|switch0_dpu0", data: dpu_actor_up_state, addr: runtime.sp("vdpu", "test-vdpu") },

            // Simulate BFD probe going down
            send! { key: "DASH_BFD_PROBE_STATE", data: { "key": "", "operation": "Set", "field_values": serde_json::to_value(to_field_values(&dpu_bfd_down_state).unwrap()).unwrap()} },
            recv! { key: "DPUStateUpdate|switch0_dpu0", data: dpu_actor_bfd_down_state, addr: runtime.sp("vdpu", "test-vdpu") },
            
            // simulate delete of Dpu entry
            send! { key: DpuActor::dpu_table_name(), data: { "key": DpuActor::dpu_table_name(), "operation": "Del", "field_values": dpu_fvs}, addr: runtime.sp("swss-common-bridge", DpuActor::dpu_table_name()) },
=======
            send! { key: DashHaGlobalConfig::table_name(), data: { "key": DashHaGlobalConfig::table_name(), "operation": "Set", "field_values": dash_global_cfg_fvs} },

            send! { key: format!("{}vpdu1|scope1", HaRoleActivated::msg_key_prefix()), data: { "role": "active"}, addr: runtime.sp("ha-scope", "vpdu1|scope1") },
            recv! { key: "switch0_dpu0", data: {"key": "default|default|10.0.0.0",  "operation": "Set", "field_values": bfd_fvs},
                    addr: crate::common_bridge_sp::<BfdSessionTable>(&runtime.get_swbus_edge()) },
            recv! { key: "switch0_dpu0", data: {"key": "default|default|10.0.1.0",  "operation": "Set", "field_values": bfd_fvs},
                    addr: crate::common_bridge_sp::<BfdSessionTable>(&runtime.get_swbus_edge()) },
            recv! { key: "switch0_dpu0", data: {"key": "default|default|10.0.2.0",  "operation": "Set", "field_values": bfd_fvs},
                    addr: crate::common_bridge_sp::<BfdSessionTable>(&runtime.get_swbus_edge()) },
            send! { key: "REMOTE_DPU|switch3_dpu0", data: { "key": "REMOTE_DPU|switch3_dpu0", "operation": "Set", "field_values": serde_json::to_value(&remote_dpu3_fvs).unwrap()}},
            recv! { key: "switch0_dpu0", data: {"key": "default|default|10.0.3.0",  "operation": "Set", "field_values": bfd_fvs},
                    addr: crate::common_bridge_sp::<BfdSessionTable>(&runtime.get_swbus_edge()) },

            send! { key: DashBfdProbeState::table_name(), data: { "key": "", "operation": "Set", "field_values":serde_json::to_value(to_field_values(&dpu_bfd_up_state).unwrap()).unwrap()} },
            recv! { key: "DPUStateUpdate|switch0_dpu0", data: dpu_actor_up_state, addr: runtime.sp("vdpu", "test-vdpu") },

            // Simulate DPU_STATE planes going down then up
            send! { key: DpuState::table_name(), data: { "key": "DPU1", "operation": "Set", "field_values": serde_json::to_value(to_field_values(&dpu_pmon_down_state).unwrap()).unwrap()} },
            recv! { key: "DPUStateUpdate|switch0_dpu0", data: dpu_actor_pmon_down_state, addr: runtime.sp("vdpu", "test-vdpu") },
            send! { key: DpuState::table_name(), data: { "key": "DPU1", "operation": "Set", "field_values": serde_json::to_value(to_field_values(&dpu_pmon_up_state).unwrap()).unwrap()} },
            recv! { key: "DPUStateUpdate|switch0_dpu0", data: dpu_actor_up_state, addr: runtime.sp("vdpu", "test-vdpu") },

            // Simulate BFD probe going down
            send! { key: DashBfdProbeState::table_name(), data: { "key": "", "operation": "Set", "field_values": serde_json::to_value(to_field_values(&dpu_bfd_down_state).unwrap()).unwrap()} },
            recv! { key: "DPUStateUpdate|switch0_dpu0", data: dpu_actor_bfd_down_state, addr: runtime.sp("vdpu", "test-vdpu") },

            // Simulate transition to dead state
            send! { key: format!("{}vpdu1|scope1", HaRoleActivated::msg_key_prefix()), data: { "role": "dead"}, addr: runtime.sp("ha-scope", "vpdu1|scope1") },
            recv! { key: "switch0_dpu0", data: {"key": "default|default|10.0.0.0",  "operation": "Del", "field_values": bfd_fvs},
                addr: crate::common_bridge_sp::<BfdSessionTable>(&runtime.get_swbus_edge()) },
            recv! { key: "switch0_dpu0", data: {"key": "default|default|10.0.1.0",  "operation": "Del", "field_values": bfd_fvs},
                addr: crate::common_bridge_sp::<BfdSessionTable>(&runtime.get_swbus_edge()) },
            recv! { key: "switch0_dpu0", data: {"key": "default|default|10.0.2.0",  "operation": "Del", "field_values": bfd_fvs},
                addr: crate::common_bridge_sp::<BfdSessionTable>(&runtime.get_swbus_edge()) },
            recv! { key: "switch0_dpu0", data: {"key": "default|default|10.0.3.0",  "operation": "Del", "field_values": bfd_fvs},
                addr: crate::common_bridge_sp::<BfdSessionTable>(&runtime.get_swbus_edge()) },
            // simulate delete of Dpu entry
            send! { key: Dpu::table_name(), data: { "key": DpuActor::dpu_table_name(), "operation": "Del", "field_values": dpu_fvs},
                addr: crate::common_bridge_sp::<Dpu>(&runtime.get_swbus_edge()) },
>>>>>>> e27513dd
        ];
        test::run_commands(&runtime, runtime.sp("dpu", "switch0_dpu0"), &commands).await;
        if tokio::time::timeout(Duration::from_secs(1), handle).await.is_err() {
            panic!("timeout waiting for actor to terminate");
        }
    }

    #[tokio::test]
    async fn remote_dpu_actor() {
        let runtime = test::create_actor_runtime(1, "10.0.0.0", "10::").await;

        let rdpu_actor = DpuActor {
            id: "test-rdpu".into(),
            dpu: None,
            bridges: Vec::new(),
        };

        let handle = runtime.spawn(rdpu_actor, "dpu", "test-rdpu");

        let rdpu = make_remote_dpu_object(1, 1);
        let fvs = to_field_values(&rdpu).unwrap();
        let rdpu_obj = serde_json::to_value(fvs).unwrap();
        let rdpu_state = DpuActorState::from_remote_dpu("test-rdpu", &rdpu);

        #[rustfmt::skip]
        let commands = [
            // Receiving DPU config-db object from swss-common bridge
<<<<<<< HEAD
            send! { key: DpuActor::remote_dpu_table_name(), data: { "key": "test-rdpu", "operation": "Set", "field_values": rdpu_obj}, addr: runtime.sp("swss-common-bridge", DpuActor::remote_dpu_table_name()) },
=======
            send! { key: RemoteDpu::table_name(), data: { "key": "test-rdpu", "operation": "Set", "field_values": rdpu_obj}, addr: crate::common_bridge_sp::<RemoteDpu>(&runtime.get_swbus_edge()) },
>>>>>>> e27513dd
            send! { key: "DPUStateRegister|vdpu/test-vdpu", data: { "active": true}, addr: runtime.sp("vdpu", "test-vdpu") },
            recv! { key: "DPUStateUpdate|test-rdpu", data: rdpu_state, addr: runtime.sp("vdpu", "test-vdpu") },

            // simulate delete of Dpu entry
<<<<<<< HEAD
            send! { key: DpuActor::remote_dpu_table_name(), data: { "key": DpuActor::remote_dpu_table_name(), "operation": "Del", "field_values": rdpu_obj}, addr: runtime.sp("swss-common-bridge", DpuActor::remote_dpu_table_name()) },
=======
            send! { key: RemoteDpu::table_name(), data: { "key": RemoteDpu::table_name(), "operation": "Del", "field_values": rdpu_obj}, addr: crate::common_bridge_sp::<RemoteDpu>(&runtime.get_swbus_edge()) },
>>>>>>> e27513dd
        ];
        test::run_commands(&runtime, runtime.sp("dpu", "test-rdpu"), &commands).await;
        if tokio::time::timeout(Duration::from_secs(1), handle).await.is_err() {
            panic!("timeout waiting for actor to terminate");
        }
    }
}<|MERGE_RESOLUTION|>--- conflicted
+++ resolved
@@ -2,11 +2,7 @@
 use crate::db_structs::{
     BfdSessionTable, DashBfdProbeState, DashHaGlobalConfig, Dpu, DpuPmonStateType, DpuState, RemoteDpu,
 };
-<<<<<<< HEAD
-use crate::ha_actor_messages::{ActorRegistration, DpuActorState, RegistrationType};
-=======
 use crate::ha_actor_messages::{ActorRegistration, DpuActorState, HaRoleActivated, RegistrationType};
->>>>>>> e27513dd
 use crate::ServicePath;
 use anyhow::{anyhow, Result};
 use serde::{Deserialize, Serialize};
@@ -15,11 +11,7 @@
 use std::sync::Arc;
 use swbus_actor::{state::incoming::Incoming, state::outgoing::Outgoing, Actor, ActorMessage, Context, State};
 use swbus_edge::SwbusEdgeRuntime;
-<<<<<<< HEAD
-use swss_common::{KeyOpFieldValues, KeyOperation, SubscriberStateTable};
-=======
 use swss_common::{KeyOpFieldValues, KeyOperation, SonicDbTable, SubscriberStateTable};
->>>>>>> e27513dd
 use swss_common_bridge::consumer::{spawn_consumer_bridge, ConsumerBridge};
 use tracing::{debug, error, info};
 
@@ -62,17 +54,6 @@
 
     // returns the main Db table name that this actor is associated to
     fn dpu_table_name() -> &'static str {
-<<<<<<< HEAD
-        "DPU"
-    }
-
-    fn remote_dpu_table_name() -> &'static str {
-        "REMOTE_DPU"
-    }
-
-    fn get_dpu_state(incoming: &Incoming) -> Result<DpuState> {
-        let dpu_state_kfv: KeyOpFieldValues = incoming.get("DPU_STATE")?.deserialize_data()?;
-=======
         Dpu::table_name()
     }
 
@@ -82,14 +63,18 @@
 
     fn get_dpu_state(incoming: &Incoming) -> Result<DpuState> {
         let dpu_state_kfv: KeyOpFieldValues = incoming.get(DpuState::table_name())?.deserialize_data()?;
->>>>>>> e27513dd
         Ok(swss_serde::from_field_values(&dpu_state_kfv.field_values)?)
     }
 
     fn get_bfd_probe_state(incoming: &Incoming) -> Result<DashBfdProbeState> {
-<<<<<<< HEAD
-        let bfd_probe_kfv: KeyOpFieldValues = incoming.get("DASH_BFD_PROBE_STATE")?.deserialize_data()?;
+        let bfd_probe_kfv: KeyOpFieldValues = incoming.get(DashBfdProbeState::table_name())?.deserialize_data()?;
         Ok(swss_serde::from_field_values(&bfd_probe_kfv.field_values)?)
+    }
+
+    fn get_dash_ha_global_config(incoming: &Incoming) -> Result<DashHaGlobalConfig> {
+        let ha_global_config_kfv: KeyOpFieldValues =
+            incoming.get(DashHaGlobalConfig::table_name())?.deserialize_data()?;
+        Ok(swss_serde::from_field_values(&ha_global_config_kfv.field_values)?)
     }
 
     // DpuActor is spawned in response to swss-common-bridge message for DPU and REMOTE_DPU table
@@ -104,9 +89,9 @@
         tokio::task::spawn(dpu_ac.run());
 
         // dpu actor is spawned for both local dpu and remote dpu
-        let config_db = crate::db_named("CONFIG_DB").await?;
+        let config_db = crate::db_named(Dpu::db_name()).await?;
         let sst = SubscriberStateTable::new_async(config_db, Self::dpu_table_name(), None, None).await?;
-        let addr = edge_runtime.new_sp("swss-common-bridge", Self::dpu_table_name());
+        let addr = crate::common_bridge_sp::<Dpu>(&edge_runtime);
         let base_addr = edge_runtime.get_base_sp();
         spawn_consumer_bridge(
             edge_runtime.clone(),
@@ -116,59 +101,6 @@
                 let mut addr = base_addr.clone();
                 addr.resource_type = Self::name().to_owned();
                 addr.resource_id = kfv.key.clone();
-                (addr, Self::dpu_table_name().to_owned())
-            },
-            |_| true,
-        );
-
-        let config_db = crate::db_named("CONFIG_DB").await?;
-        let sst = SubscriberStateTable::new_async(config_db, Self::remote_dpu_table_name(), None, None).await?;
-        let addr = edge_runtime.new_sp("swss-common-bridge", Self::remote_dpu_table_name());
-=======
-        let bfd_probe_kfv: KeyOpFieldValues = incoming.get(DashBfdProbeState::table_name())?.deserialize_data()?;
-        Ok(swss_serde::from_field_values(&bfd_probe_kfv.field_values)?)
-    }
-
-    fn get_dash_ha_global_config(incoming: &Incoming) -> Result<DashHaGlobalConfig> {
-        let ha_global_config_kfv: KeyOpFieldValues =
-            incoming.get(DashHaGlobalConfig::table_name())?.deserialize_data()?;
-        Ok(swss_serde::from_field_values(&ha_global_config_kfv.field_values)?)
-    }
-
-    // DpuActor is spawned in response to swss-common-bridge message for DPU and REMOTE_DPU table
-    pub async fn start_actor_creator(edge_runtime: Arc<SwbusEdgeRuntime>) -> Result<()> {
-        let dpu_ac = ActorCreator::new(
-            edge_runtime.new_sp(Self::name(), ""),
-            edge_runtime.clone(),
-            false,
-            |key: String| -> Result<Self> { Self::new(key) },
-        );
-
-        tokio::task::spawn(dpu_ac.run());
-
-        // dpu actor is spawned for both local dpu and remote dpu
-        let config_db = crate::db_named(Dpu::db_name()).await?;
-        let sst = SubscriberStateTable::new_async(config_db, Self::dpu_table_name(), None, None).await?;
-        let addr = crate::common_bridge_sp::<Dpu>(&edge_runtime);
->>>>>>> e27513dd
-        let base_addr = edge_runtime.get_base_sp();
-        spawn_consumer_bridge(
-            edge_runtime.clone(),
-            addr,
-            sst,
-            move |kfv: &KeyOpFieldValues| {
-                let mut addr = base_addr.clone();
-                addr.resource_type = Self::name().to_owned();
-                addr.resource_id = kfv.key.clone();
-<<<<<<< HEAD
-                (addr, Self::remote_dpu_table_name().to_owned())
-            },
-            |_| true,
-        );
-        Ok(())
-    }
-
-=======
                 (addr, Self::dpu_table_name().to_owned())
             },
             |_| true,
@@ -193,7 +125,6 @@
         Ok(())
     }
 
->>>>>>> e27513dd
     async fn handle_dpu_message(&mut self, state: &mut State, key: &str, context: &mut Context) -> Result<()> {
         let (_internal, incoming, outgoing) = state.get_all();
         let dpu_kfv: KeyOpFieldValues = incoming.get(key)?.deserialize_data()?;
@@ -224,83 +155,14 @@
                 // DASH_HA_GLOBAL_CONFIG from common-bridge sent to this actor instance only.
                 // Key is DASH_HA_GLOBAL_CONFIG
                 self.bridges.push(
-<<<<<<< HEAD
-                    spawn_consumer_bridge_for_actor(
-                        context.get_edge_runtime().clone(),
-                        "CONFIG_DB",
-                        "DASH_HA_GLOBAL_CONFIG",
-=======
                     spawn_consumer_bridge_for_actor::<DashHaGlobalConfig>(
                         context.get_edge_runtime().clone(),
->>>>>>> e27513dd
                         Self::name(),
                         Some(&self.id),
                         true,
                     )
                     .await?,
                 );
-<<<<<<< HEAD
-
-                // REMOTE_DPU from common-bridge sent to this actor instance only.
-                // Key is REMOTE_DPU|<remote_dpu_id>
-                self.bridges.push(
-                    spawn_consumer_bridge_for_actor(
-                        context.get_edge_runtime().clone(),
-                        "CONFIG_DB",
-                        "REMOTE_DPU",
-                        Self::name(),
-                        Some(&self.id),
-                        false,
-                    )
-                    .await?,
-                );
-
-                // DASH_BFD_PROBE_STATE from common-bridge sent to this actor instance only.
-                // Key is DASH_BFD_PROBE_STATE
-                self.bridges.push(
-                    spawn_consumer_bridge_for_actor(
-                        context.get_edge_runtime().clone(),
-                        "DPU_STATE_DB",
-                        "DASH_BFD_PROBE_STATE",
-                        Self::name(),
-                        Some(&self.id),
-                        true,
-                    )
-                    .await?,
-                );
-
-                // DPU_STATE from common-bridge sent to this actor instance only. The selector closure is
-                // used to filter out the DPU_STATE for this DPU instance only.
-                self.bridges.push(
-                    spawn_consumer_bridge_for_actor_with_selector(
-                        context.get_edge_runtime().clone(),
-                        "CHASSIS_STATE_DB",
-                        "DPU_STATE",
-                        Self::name(),
-                        Some(&self.id),
-                        true, /* key will be DPU_STATE only */
-                        move |kfv: &KeyOpFieldValues| {
-                            let dev = &kfv.key[3..];
-                            if let Ok(slot) = dev.parse::<u32>() {
-                                return slot == dpu_id;
-                            }
-                            false
-                        },
-                    )
-                    .await?,
-                );
-            }
-        } else {
-            debug!(
-                "DPU {} is not local. local DPU slot is {}",
-                self.id,
-                crate::get_slot_id(context.get_edge_runtime())
-            );
-        }
-
-        // notify dependent actors about the state of this DPU
-        self.update_dpu_state(incoming, outgoing, None).await?;
-=======
 
                 // REMOTE_DPU from common-bridge sent to this actor instance only.
                 // Key is REMOTE_DPU|<remote_dpu_id>
@@ -355,7 +217,6 @@
 
         // notify dependent actors about the state of this DPU
         self.update_dpu_state(incoming, outgoing, None)?;
->>>>>>> e27513dd
         Ok(())
     }
 
@@ -396,11 +257,7 @@
     }
 
     // target_actor is the actor that needs to be notified about the DPU state. If None, all
-<<<<<<< HEAD
-    async fn update_dpu_state(
-=======
     fn update_dpu_state(
->>>>>>> e27513dd
         &mut self,
         incoming: &Incoming,
         outgoing: &mut Outgoing,
@@ -412,8 +269,6 @@
         };
 
         let (up, dpu_state, bfd_probe_state) = self.calculate_dpu_state(incoming);
-<<<<<<< HEAD
-=======
 
         let mut dpu_state = match dpu_data {
             DpuData::LocalDpu {
@@ -603,170 +458,8 @@
                 debug!("No action is needed");
             }
         }
->>>>>>> e27513dd
-
-        let mut dpu_state = match dpu_data {
-            DpuData::LocalDpu {
-                dpu,
-                is_managed,
-                npu_ipv4,
-                npu_ipv6,
-            } => DpuActorState::from_dpu(
-                &self.id,
-                dpu,
-                *is_managed,
-                npu_ipv4,
-                npu_ipv6,
-                dpu_state,
-                bfd_probe_state,
-            ),
-            DpuData::RemoteDpu(rdpu) => DpuActorState::from_remote_dpu(&self.id, rdpu),
-        };
-        dpu_state.up = up;
-        let msg = DpuActorState::new_actor_msg(&self.id, &dpu_state)?;
-
-        if let Some(target_actor_sp) = target_actor {
-            outgoing.send(target_actor_sp, msg);
-            return Ok(());
-        } else {
-            // no target is specified. Send the message to all registered actors
-            let peer_actors = ActorRegistration::get_registered_actors(incoming, RegistrationType::DPUState);
-            for actor_sp in peer_actors {
-                outgoing.send(actor_sp, msg.clone());
-            }
-        }
-        Ok(())
-    }
-
-    // handle DPU state registration request. In response to the request, this actor will send its current state.
-    async fn handle_dpu_state_registration(
-        &mut self,
-        key: &str,
-        incoming: &Incoming,
-        outgoing: &mut Outgoing,
-    ) -> Result<()> {
-        let entry = incoming.get_entry(key)?;
-        let ActorRegistration { active, .. } = entry.msg.deserialize_data()?;
-        if active {
-            self.update_dpu_state(incoming, outgoing, Some(entry.source.clone()))
-                .await?;
-        }
-        Ok(())
-    }
-
-    async fn create_bfd_session(
-        &self,
-        peer_ip: &str,
-        global_cfg: &DashHaGlobalConfig,
-        outgoing: &mut Outgoing,
-    ) -> Result<()> {
-        // todo: this needs to wait until HaScope has been activated.
-        let Some(DpuData::LocalDpu { ref dpu, .. }) = self.dpu else {
-            info!("DPU is not managed by this HA instance. Ignore BFD session creation");
-            return Ok(());
-        };
-        let bfd_session = BfdSessionTable {
-            tx_interval: global_cfg.dpu_bfd_probe_interval_in_ms,
-            rx_interval: global_cfg.dpu_bfd_probe_interval_in_ms,
-            multiplier: global_cfg.dpu_bfd_probe_multiplier,
-            multihop: true,
-            local_addr: dpu.pa_ipv4.clone(),
-            session_type: Some("passive".to_string()),
-            shutdown: false,
-        };
-
-        let fv = swss_serde::to_field_values(&bfd_session)?;
-        let kfv = KeyOpFieldValues {
-            key: format!("default|default|{}", peer_ip),
-            operation: KeyOperation::Set,
-            field_values: fv,
-        };
-
-        let msg = ActorMessage::new(self.id.clone(), &kfv)?;
-        outgoing.send(outgoing.from_my_sp("swss-common-bridge", "BFD_SESSION_TABLE"), msg);
-        Ok(())
-    }
-
-    async fn handle_remote_dpu_message_to_remote_dpu(
-        &mut self,
-        state: &mut State,
-        key: &str,
-        context: &mut Context,
-    ) -> Result<()> {
-        let (_internal, incoming, outgoing) = state.get_all();
-        let dpu_kfv: KeyOpFieldValues = incoming.get(key)?.deserialize_data()?;
-        if dpu_kfv.operation == KeyOperation::Del {
-            context.stop();
-            return Ok(());
-        }
-
-        let rdpu: RemoteDpu = swss_serde::from_field_values(&dpu_kfv.field_values)?;
-        self.dpu = Some(DpuData::RemoteDpu(rdpu));
-        // notify dependent actors about the state of this DPU
-        self.update_dpu_state(incoming, outgoing, None).await?;
-        Ok(())
-    }
-
-    async fn handle_remote_dpu_message_to_local_dpu(&mut self, state: &mut State, key: &str) -> Result<()> {
-        let (_internal, incoming, outgoing) = state.get_all();
-        let dpu_kfv: KeyOpFieldValues = incoming.get(key)?.deserialize_data()?;
-
-        let remote_dpu: RemoteDpu = swss_serde::from_field_values(&dpu_kfv.field_values)?;
-
-        // create bfd session
-        let kfv: KeyOpFieldValues = incoming.get("DASH_HA_GLOBAL_CONFIG")?.deserialize_data()?;
-        let global_cfg: DashHaGlobalConfig = swss_serde::from_field_values(&kfv.field_values)?;
-        self.create_bfd_session(&remote_dpu.npu_ipv4, &global_cfg, outgoing)
-            .await?;
-        Ok(())
-    }
-
-    async fn handle_remote_dpu_message(&mut self, state: &mut State, key: &str, context: &mut Context) -> Result<()> {
-        if self.dpu.is_none() || matches!(self.dpu.as_ref().unwrap(), DpuData::RemoteDpu(_)) {
-            self.handle_remote_dpu_message_to_remote_dpu(state, key, context).await
-        } else {
-            self.handle_remote_dpu_message_to_local_dpu(state, key).await
-        }
-    }
-
-    async fn handle_dash_ha_global_config(&mut self, state: &mut State, key: &str) -> Result<()> {
-        let (_internal, incoming, outgoing) = state.get_all();
-        let kfv: KeyOpFieldValues = incoming.get(key)?.deserialize_data()?;
-        let global_cfg: DashHaGlobalConfig = swss_serde::from_field_values(&kfv.field_values)?;
-
-        let remote_dpu_msgs = incoming.get_by_prefix("REMOTE_DPU");
-        let mut remote_npus: Vec<String> = remote_dpu_msgs
-            .iter()
-            .filter_map(|entry| {
-                let Ok(kfv) = entry.msg.deserialize_data() as Result<KeyOpFieldValues, _> else {
-                    return None;
-                };
-                let Ok(remote_dpu) = swss_serde::from_field_values(&kfv.field_values) as Result<RemoteDpu, _> else {
-                    return None;
-                };
-
-                Some(remote_dpu.npu_ipv4.clone())
-            })
-            .collect::<HashSet<String>>()
-            .into_iter()
-            .collect();
-
-        let Some(DpuData::LocalDpu { ref npu_ipv4, .. }) = self.dpu else {
-            return Ok(());
-        };
-        remote_npus.push(npu_ipv4.clone());
-        remote_npus.sort();
-        for npu in remote_npus {
-            self.create_bfd_session(&npu, &global_cfg, outgoing).await?;
-        }
-        Ok(())
-    }
-
-    fn is_local_managed(&self) -> bool {
-        if let Some(DpuData::LocalDpu { is_managed, .. }) = self.dpu {
-            return is_managed;
-        }
-        false
+
+        Ok(())
     }
 }
 
@@ -784,22 +477,12 @@
         }
 
         if ActorRegistration::is_my_msg(key, RegistrationType::DPUState) {
-<<<<<<< HEAD
-            return self.handle_dpu_state_registration(key, incoming, outgoing).await;
-=======
             return self.handle_dpu_state_registration(key, incoming, outgoing);
->>>>>>> e27513dd
         }
 
         // the rest of the messages are only for locally managed dpu
         if !self.is_local_managed() {
             return Ok(());
-<<<<<<< HEAD
-        } else if key == "DASH_HA_GLOBAL_CONFIG" {
-            return self.handle_dash_ha_global_config(state, key).await;
-        } else if key == "DPU_STATE" || key == "DASH_BFD_PROBE_STATE" {
-            return self.update_dpu_state(incoming, outgoing, None).await;
-=======
         } else if key == DashHaGlobalConfig::table_name() {
             return self.handle_dash_ha_global_config(state, key);
         } else if key == DpuState::table_name() || key == DashBfdProbeState::table_name() {
@@ -807,7 +490,6 @@
         } else if HaRoleActivated::is_my_msg(key) {
             // When HA role is activated, reconfigure BFD sessions
             return self.handle_ha_role_activation(state, key);
->>>>>>> e27513dd
         } else {
             error!("Unknown message received: {}", key);
         }
@@ -818,11 +500,6 @@
 
 #[cfg(test)]
 mod test {
-<<<<<<< HEAD
-    use crate::actors::{
-        dpu::DpuActor,
-        test::{self, *},
-=======
     use crate::db_structs::{BfdSessionTable, DashBfdProbeState, DashHaGlobalConfig, Dpu, DpuState, RemoteDpu};
     use crate::{
         actors::{
@@ -830,16 +507,11 @@
             test::{self, *},
         },
         ha_actor_messages::HaRoleActivated,
->>>>>>> e27513dd
     };
-    use crate::db_structs::{BfdSessionTable, RemoteDpu};
 
     use crate::ha_actor_messages::DpuActorState;
     use std::time::Duration;
-<<<<<<< HEAD
-=======
     use swss_common::SonicDbTable;
->>>>>>> e27513dd
     use swss_serde::to_field_values;
     #[tokio::test]
     async fn dpu_actor() {
@@ -890,44 +562,14 @@
         #[rustfmt::skip]
         let commands = [
             // Bring up dpu
-<<<<<<< HEAD
-            send! { key: "DPU_STATE", data: { "key": "DPU1", "operation": "Set", "field_values": serde_json::to_value(to_field_values(&dpu_pmon_up_state).unwrap()).unwrap()} },
-            // Receiving DPU config-db object from swss-common bridge
-            send! { key: DpuActor::dpu_table_name(), data: { "key": "switch0_dpu0", "operation": "Set", "field_values": dpu_fvs}, addr: runtime.sp("swss-common-bridge", DpuActor::dpu_table_name()) },
-=======
             send! { key: DpuState::table_name(), data: { "key": "DPU1", "operation": "Set", "field_values": serde_json::to_value(to_field_values(&dpu_pmon_up_state).unwrap()).unwrap()} },
             // Receiving DPU config-db object from swss-common bridge
             send! { key: Dpu::table_name(), data: { "key": "switch0_dpu0", "operation": "Set", "field_values": dpu_fvs},
                     addr: crate::common_bridge_sp::<Dpu>(&runtime.get_swbus_edge()) },
->>>>>>> e27513dd
             send! { key: "DPUStateRegister|vdpu/test-vdpu", data: { "active": true}, addr: runtime.sp("vdpu", "test-vdpu") },
             recv! { key: "DPUStateUpdate|switch0_dpu0", data: dpu_actor_state_wo_bfd, addr: runtime.sp("vdpu", "test-vdpu") },
             send! { key: "REMOTE_DPU|switch1_dpu0", data: { "key": "REMOTE_DPU|switch1_dpu0", "operation": "Set", "field_values": serde_json::to_value(&remote_dpu1_fvs).unwrap() }},
             send! { key: "REMOTE_DPU|switch2_dpu0", data: { "key": "REMOTE_DPU|switch2_dpu0", "operation": "Set", "field_values": serde_json::to_value(&remote_dpu2_fvs).unwrap()}},
-<<<<<<< HEAD
-            send! { key: "DASH_HA_GLOBAL_CONFIG", data: { "key": "DASH_HA_GLOBAL_CONFIG", "operation": "Set", "field_values": dash_global_cfg_fvs} },
-            recv! { key: "switch0_dpu0", data: {"key": "default|default|10.0.0.0",  "operation": "Set", "field_values": bfd_fvs}, addr: runtime.sp("swss-common-bridge", "BFD_SESSION_TABLE") },
-            recv! { key: "switch0_dpu0", data: {"key": "default|default|10.0.1.0",  "operation": "Set", "field_values": bfd_fvs}, addr: runtime.sp("swss-common-bridge", "BFD_SESSION_TABLE") },
-            recv! { key: "switch0_dpu0", data: {"key": "default|default|10.0.2.0",  "operation": "Set", "field_values": bfd_fvs}, addr: runtime.sp("swss-common-bridge", "BFD_SESSION_TABLE") },
-            send! { key: "REMOTE_DPU|switch3_dpu0", data: { "key": "REMOTE_DPU|switch3_dpu0", "operation": "Set", "field_values": serde_json::to_value(&remote_dpu3_fvs).unwrap()}},
-            recv! { key: "switch0_dpu0", data: {"key": "default|default|10.0.3.0",  "operation": "Set", "field_values": bfd_fvs}, addr: runtime.sp("swss-common-bridge", "BFD_SESSION_TABLE") },
-
-            send! { key: "DASH_BFD_PROBE_STATE", data: { "key": "", "operation": "Set", "field_values":serde_json::to_value(to_field_values(&dpu_bfd_up_state).unwrap()).unwrap()} },
-            recv! { key: "DPUStateUpdate|switch0_dpu0", data: dpu_actor_up_state, addr: runtime.sp("vdpu", "test-vdpu") },
-
-            // Simulate DPU_STATE planes going down then up
-            send! { key: "DPU_STATE", data: { "key": "DPU1", "operation": "Set", "field_values": serde_json::to_value(to_field_values(&dpu_pmon_down_state).unwrap()).unwrap()} },
-            recv! { key: "DPUStateUpdate|switch0_dpu0", data: dpu_actor_pmon_down_state, addr: runtime.sp("vdpu", "test-vdpu") },
-            send! { key: "DPU_STATE", data: { "key": "DPU1", "operation": "Set", "field_values": serde_json::to_value(to_field_values(&dpu_pmon_up_state).unwrap()).unwrap()} },
-            recv! { key: "DPUStateUpdate|switch0_dpu0", data: dpu_actor_up_state, addr: runtime.sp("vdpu", "test-vdpu") },
-
-            // Simulate BFD probe going down
-            send! { key: "DASH_BFD_PROBE_STATE", data: { "key": "", "operation": "Set", "field_values": serde_json::to_value(to_field_values(&dpu_bfd_down_state).unwrap()).unwrap()} },
-            recv! { key: "DPUStateUpdate|switch0_dpu0", data: dpu_actor_bfd_down_state, addr: runtime.sp("vdpu", "test-vdpu") },
-            
-            // simulate delete of Dpu entry
-            send! { key: DpuActor::dpu_table_name(), data: { "key": DpuActor::dpu_table_name(), "operation": "Del", "field_values": dpu_fvs}, addr: runtime.sp("swss-common-bridge", DpuActor::dpu_table_name()) },
-=======
             send! { key: DashHaGlobalConfig::table_name(), data: { "key": DashHaGlobalConfig::table_name(), "operation": "Set", "field_values": dash_global_cfg_fvs} },
 
             send! { key: format!("{}vpdu1|scope1", HaRoleActivated::msg_key_prefix()), data: { "role": "active"}, addr: runtime.sp("ha-scope", "vpdu1|scope1") },
@@ -967,7 +609,6 @@
             // simulate delete of Dpu entry
             send! { key: Dpu::table_name(), data: { "key": DpuActor::dpu_table_name(), "operation": "Del", "field_values": dpu_fvs},
                 addr: crate::common_bridge_sp::<Dpu>(&runtime.get_swbus_edge()) },
->>>>>>> e27513dd
         ];
         test::run_commands(&runtime, runtime.sp("dpu", "switch0_dpu0"), &commands).await;
         if tokio::time::timeout(Duration::from_secs(1), handle).await.is_err() {
@@ -995,20 +636,12 @@
         #[rustfmt::skip]
         let commands = [
             // Receiving DPU config-db object from swss-common bridge
-<<<<<<< HEAD
-            send! { key: DpuActor::remote_dpu_table_name(), data: { "key": "test-rdpu", "operation": "Set", "field_values": rdpu_obj}, addr: runtime.sp("swss-common-bridge", DpuActor::remote_dpu_table_name()) },
-=======
             send! { key: RemoteDpu::table_name(), data: { "key": "test-rdpu", "operation": "Set", "field_values": rdpu_obj}, addr: crate::common_bridge_sp::<RemoteDpu>(&runtime.get_swbus_edge()) },
->>>>>>> e27513dd
             send! { key: "DPUStateRegister|vdpu/test-vdpu", data: { "active": true}, addr: runtime.sp("vdpu", "test-vdpu") },
             recv! { key: "DPUStateUpdate|test-rdpu", data: rdpu_state, addr: runtime.sp("vdpu", "test-vdpu") },
 
             // simulate delete of Dpu entry
-<<<<<<< HEAD
-            send! { key: DpuActor::remote_dpu_table_name(), data: { "key": DpuActor::remote_dpu_table_name(), "operation": "Del", "field_values": rdpu_obj}, addr: runtime.sp("swss-common-bridge", DpuActor::remote_dpu_table_name()) },
-=======
             send! { key: RemoteDpu::table_name(), data: { "key": RemoteDpu::table_name(), "operation": "Del", "field_values": rdpu_obj}, addr: crate::common_bridge_sp::<RemoteDpu>(&runtime.get_swbus_edge()) },
->>>>>>> e27513dd
         ];
         test::run_commands(&runtime, runtime.sp("dpu", "test-rdpu"), &commands).await;
         if tokio::time::timeout(Duration::from_secs(1), handle).await.is_err() {
