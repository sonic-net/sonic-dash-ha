--- conflicted
+++ resolved
@@ -2,11 +2,7 @@
 use crate::db_structs::{
     BfdSessionTable, DashBfdProbeState, DashHaGlobalConfig, Dpu, DpuPmonStateType, DpuState, RemoteDpu,
 };
-<<<<<<< HEAD
-use crate::ha_actor_messages::{ActorRegistration, DpuActorState, HaRoleActivated, RegistrationType};
-=======
 use crate::ha_actor_messages::{ActorRegistration, DpuActorState, RegistrationType};
->>>>>>> b18e0190
 use crate::ServicePath;
 use anyhow::{anyhow, Result};
 use serde::{Deserialize, Serialize};
@@ -136,7 +132,6 @@
             context.stop();
             return Ok(());
         }
-<<<<<<< HEAD
 
         let dpu: Dpu = swss_serde::from_field_values(&dpu_kfv.field_values)?;
         let npu_ipv4: String = crate::get_npu_ipv4(context.get_edge_runtime())
@@ -193,64 +188,6 @@
                     .await?,
                 );
 
-=======
-
-        let dpu: Dpu = swss_serde::from_field_values(&dpu_kfv.field_values)?;
-        let npu_ipv4: String = crate::get_npu_ipv4(context.get_edge_runtime())
-            .ok_or_else(|| anyhow!("npu_ipv4 taken from Loopback0 must be available"))?
-            .to_string();
-        let npu_ipv6: Option<String> = crate::get_npu_ipv6(context.get_edge_runtime()).map(|ip| ip.to_string());
-        let dpu_id = dpu.dpu_id;
-        let is_managed = dpu.dpu_id == crate::get_slot_id(context.get_edge_runtime());
-        let zmq_endpoint = format!("{}:{}", dpu.midplane_ipv4, dpu.orchagent_zmq_port);
-
-        let first_time = self.dpu.is_none();
-        self.dpu = Some(DpuData::LocalDpu {
-            dpu,
-            is_managed,
-            npu_ipv4,
-            npu_ipv6,
-        });
-
-        if is_managed {
-            if first_time {
-                // DASH_HA_GLOBAL_CONFIG from common-bridge sent to this actor instance only.
-                // Key is DASH_HA_GLOBAL_CONFIG
-                self.bridges.push(
-                    spawn_consumer_bridge_for_actor::<DashHaGlobalConfig>(
-                        context.get_edge_runtime().clone(),
-                        Self::name(),
-                        Some(&self.id),
-                        true,
-                    )
-                    .await?,
-                );
-
-                // REMOTE_DPU from common-bridge sent to this actor instance only.
-                // Key is REMOTE_DPU|<remote_dpu_id>
-                self.bridges.push(
-                    spawn_consumer_bridge_for_actor::<RemoteDpu>(
-                        context.get_edge_runtime().clone(),
-                        Self::name(),
-                        Some(&self.id),
-                        false,
-                    )
-                    .await?,
-                );
-
-                // DASH_BFD_PROBE_STATE from common-bridge sent to this actor instance only.
-                // Key is DASH_BFD_PROBE_STATE
-                self.bridges.push(
-                    spawn_consumer_bridge_for_actor::<DashBfdProbeState>(
-                        context.get_edge_runtime().clone(),
-                        Self::name(),
-                        Some(&self.id),
-                        true,
-                    )
-                    .await?,
-                );
-
->>>>>>> b18e0190
                 // DPU_STATE from common-bridge sent to this actor instance only. The selector closure is
                 // used to filter out the DPU_STATE for this DPU instance only.
                 self.bridges.push(
@@ -315,7 +252,6 @@
             }
             _ => false,
         };
-<<<<<<< HEAD
 
         (final_state, dpu_state, bfd_probe_state)
     }
@@ -382,7 +318,6 @@
         peer_ip: &str,
         global_cfg: &DashHaGlobalConfig,
         outgoing: &mut Outgoing,
-        shutdown: bool,
     ) -> Result<()> {
         // todo: this needs to wait until HaScope has been activated.
         let Some(DpuData::LocalDpu { ref dpu, .. }) = self.dpu else {
@@ -400,10 +335,9 @@
         };
 
         let fv = swss_serde::to_field_values(&bfd_session)?;
-        let oper = if shutdown { KeyOperation::Del } else { KeyOperation::Set };
         let kfv = KeyOpFieldValues {
-            key: format!("default|default|{}", peer_ip),
-            operation: oper,
+            key: format!("default|default|{peer_ip}"),
+            operation: KeyOperation::Set,
             field_values: fv,
         };
 
@@ -412,7 +346,7 @@
         Ok(())
     }
 
-    fn update_bfd_sessions(&self, state: &mut State, shutdown: bool) -> Result<()> {
+    fn update_bfd_sessions(&self, state: &mut State) -> Result<()> {
         if !self.is_local_managed() {
             debug!("DPU is not managed by this HA instance. Ignore BFD session creation");
             return Ok(());
@@ -442,7 +376,7 @@
         remote_npus.push(npu_ipv4.clone());
         remote_npus.sort();
         for npu in remote_npus {
-            self.update_bfd_session(&npu, &global_cfg, outgoing, shutdown)?;
+            self.update_bfd_session(&npu, &global_cfg, outgoing)?;
         }
         Ok(())
     }
@@ -474,212 +408,6 @@
         let remote_dpu: RemoteDpu = swss_serde::from_field_values(&dpu_kfv.field_values)?;
 
         // create bfd session
-        if incoming.get_by_prefix(HaRoleActivated::msg_key_prefix()).is_empty() {
-            // HA role is not activated. Do not create BFD sessions
-            return Ok(());
-        }
-        let kfv: KeyOpFieldValues = incoming.get(DashHaGlobalConfig::table_name())?.deserialize_data()?;
-        let global_cfg: DashHaGlobalConfig = swss_serde::from_field_values(&kfv.field_values)?;
-        self.update_bfd_session(&remote_dpu.npu_ipv4, &global_cfg, outgoing, false)?;
-        Ok(())
-    }
-
-    async fn handle_remote_dpu_message(&mut self, state: &mut State, key: &str, context: &mut Context) -> Result<()> {
-        if self.dpu.is_none() || matches!(self.dpu.as_ref().unwrap(), DpuData::RemoteDpu(_)) {
-            self.handle_remote_dpu_message_to_remote_dpu(state, key, context)
-        } else {
-            self.handle_remote_dpu_message_to_local_dpu(state, key)
-        }
-    }
-
-    fn handle_dash_ha_global_config(&mut self, state: &mut State, key: &str) -> Result<()> {
-        let incoming = state.incoming();
-        if incoming.get_by_prefix(HaRoleActivated::msg_key_prefix()).is_empty() {
-            // HA role is not activated. Do not create BFD sessions
-            return Ok(());
-        }
-        self.update_bfd_sessions(state, false)?;
-        Ok(())
-    }
-
-    fn is_local_managed(&self) -> bool {
-        if let Some(DpuData::LocalDpu { is_managed, .. }) = self.dpu {
-            return is_managed;
-        }
-        false
-    }
-
-    fn handle_ha_role_activation(&mut self, state: &mut State, key: &str) -> Result<()> {
-        let (_internal, incoming, outgoing) = state.get_all();
-        let ha_role: HaRoleActivated = incoming.get(key)?.deserialize_data()?;
-        debug!("Received HA role activation: {}", ha_role.role);
-
-        // HA role is activated. Reconfigure BFD sessions
-        match ha_role.role.as_str() {
-            "dead" => self.update_bfd_sessions(state, true)?,
-            "active" | "standby" | "standalone" => self.update_bfd_sessions(state, false)?,
-            _ => {
-                debug!("No action is needed");
-            }
-        }
-=======
->>>>>>> b18e0190
-
-        (final_state, dpu_state, bfd_probe_state)
-    }
-
-    // target_actor is the actor that needs to be notified about the DPU state. If None, all
-    fn update_dpu_state(
-        &mut self,
-        incoming: &Incoming,
-        outgoing: &mut Outgoing,
-        target_actor: Option<ServicePath>,
-    ) -> Result<()> {
-        let mut up = false;
-        let Some(ref dpu_data) = self.dpu else {
-            return Ok(());
-        };
-
-        let (up, dpu_state, bfd_probe_state) = self.calculate_dpu_state(incoming);
-
-        let mut dpu_state = match dpu_data {
-            DpuData::LocalDpu {
-                dpu,
-                is_managed,
-                npu_ipv4,
-                npu_ipv6,
-            } => DpuActorState::from_dpu(
-                &self.id,
-                dpu,
-                *is_managed,
-                npu_ipv4,
-                npu_ipv6,
-                dpu_state,
-                bfd_probe_state,
-            ),
-            DpuData::RemoteDpu(rdpu) => DpuActorState::from_remote_dpu(&self.id, rdpu),
-        };
-        dpu_state.up = up;
-        let msg = DpuActorState::new_actor_msg(&self.id, &dpu_state)?;
-
-        if let Some(target_actor_sp) = target_actor {
-            outgoing.send(target_actor_sp, msg);
-            return Ok(());
-        } else {
-            // no target is specified. Send the message to all registered actors
-            let peer_actors = ActorRegistration::get_registered_actors(incoming, RegistrationType::DPUState);
-            for actor_sp in peer_actors {
-                outgoing.send(actor_sp, msg.clone());
-            }
-        }
-        Ok(())
-    }
-
-    // handle DPU state registration request. In response to the request, this actor will send its current state.
-    fn handle_dpu_state_registration(&mut self, key: &str, incoming: &Incoming, outgoing: &mut Outgoing) -> Result<()> {
-        let entry = incoming.get_entry(key)?;
-        let ActorRegistration { active, .. } = entry.msg.deserialize_data()?;
-        if active {
-            self.update_dpu_state(incoming, outgoing, Some(entry.source.clone()))?;
-        }
-        Ok(())
-    }
-
-    fn update_bfd_session(
-        &self,
-        peer_ip: &str,
-        global_cfg: &DashHaGlobalConfig,
-        outgoing: &mut Outgoing,
-    ) -> Result<()> {
-        // todo: this needs to wait until HaScope has been activated.
-        let Some(DpuData::LocalDpu { ref dpu, .. }) = self.dpu else {
-            debug!("DPU is not managed by this HA instance. Ignore BFD session creation");
-            return Ok(());
-        };
-        let bfd_session = BfdSessionTable {
-            tx_interval: global_cfg.dpu_bfd_probe_interval_in_ms,
-            rx_interval: global_cfg.dpu_bfd_probe_interval_in_ms,
-            multiplier: global_cfg.dpu_bfd_probe_multiplier,
-            multihop: true,
-            local_addr: dpu.pa_ipv4.clone(),
-            session_type: Some("passive".to_string()),
-            shutdown: false,
-        };
-
-        let fv = swss_serde::to_field_values(&bfd_session)?;
-        let kfv = KeyOpFieldValues {
-            key: format!("default|default|{peer_ip}"),
-            operation: KeyOperation::Set,
-            field_values: fv,
-        };
-
-        let msg = ActorMessage::new(self.id.clone(), &kfv)?;
-        outgoing.send(outgoing.common_bridge_sp::<BfdSessionTable>(), msg);
-        Ok(())
-    }
-
-    fn update_bfd_sessions(&self, state: &mut State) -> Result<()> {
-        if !self.is_local_managed() {
-            debug!("DPU is not managed by this HA instance. Ignore BFD session creation");
-            return Ok(());
-        }
-        let (_internal, incoming, outgoing) = state.get_all();
-        let global_cfg = Self::get_dash_ha_global_config(incoming)?;
-        let remote_dpu_msgs = incoming.get_by_prefix(RemoteDpu::table_name());
-        let mut remote_npus: Vec<String> = remote_dpu_msgs
-            .iter()
-            .filter_map(|entry| {
-                let Ok(kfv) = entry.msg.deserialize_data() as Result<KeyOpFieldValues, _> else {
-                    return None;
-                };
-                let Ok(remote_dpu) = swss_serde::from_field_values(&kfv.field_values) as Result<RemoteDpu, _> else {
-                    return None;
-                };
-
-                Some(remote_dpu.npu_ipv4.clone())
-            })
-            .collect::<HashSet<String>>()
-            .into_iter()
-            .collect();
-
-        let Some(DpuData::LocalDpu { ref npu_ipv4, .. }) = self.dpu else {
-            return Ok(());
-        };
-        remote_npus.push(npu_ipv4.clone());
-        remote_npus.sort();
-        for npu in remote_npus {
-            self.update_bfd_session(&npu, &global_cfg, outgoing)?;
-        }
-        Ok(())
-    }
-
-    fn handle_remote_dpu_message_to_remote_dpu(
-        &mut self,
-        state: &mut State,
-        key: &str,
-        context: &mut Context,
-    ) -> Result<()> {
-        let (_internal, incoming, outgoing) = state.get_all();
-        let dpu_kfv: KeyOpFieldValues = incoming.get(key)?.deserialize_data()?;
-        if dpu_kfv.operation == KeyOperation::Del {
-            context.stop();
-            return Ok(());
-        }
-
-        let rdpu: RemoteDpu = swss_serde::from_field_values(&dpu_kfv.field_values)?;
-        self.dpu = Some(DpuData::RemoteDpu(rdpu));
-        // notify dependent actors about the state of this DPU
-        self.update_dpu_state(incoming, outgoing, None)?;
-        Ok(())
-    }
-
-    fn handle_remote_dpu_message_to_local_dpu(&mut self, state: &mut State, key: &str) -> Result<()> {
-        let (_internal, incoming, outgoing) = state.get_all();
-        let dpu_kfv: KeyOpFieldValues = incoming.get(key)?.deserialize_data()?;
-
-        let remote_dpu: RemoteDpu = swss_serde::from_field_values(&dpu_kfv.field_values)?;
-
-        // create bfd session
         let global_cfg = Self::get_dash_ha_global_config(incoming)?;
         self.update_bfd_session(&remote_dpu.npu_ipv4, &global_cfg, outgoing)?;
         Ok(())
@@ -731,12 +459,6 @@
             return self.handle_dash_ha_global_config(state, key);
         } else if key == DpuState::table_name() || key == DashBfdProbeState::table_name() {
             return self.update_dpu_state(incoming, outgoing, None);
-<<<<<<< HEAD
-        } else if HaRoleActivated::is_my_msg(key) {
-            // When HA role is activated, reconfigure BFD sessions
-            return self.handle_ha_role_activation(state, key);
-=======
->>>>>>> b18e0190
         } else {
             error!("Unknown message received: {}", key);
         }
@@ -747,27 +469,11 @@
 
 #[cfg(test)]
 mod test {
-<<<<<<< HEAD
-    use crate::db_structs::{BfdSessionTable, DashBfdProbeState, DashHaGlobalConfig, Dpu, DpuState, RemoteDpu};
-    use crate::{
-        actors::{
-            dpu::DpuActor,
-            test::{self, *},
-        },
-        ha_actor_messages::HaRoleActivated,
-=======
     use crate::actors::{
         dpu::DpuActor,
         test::{self, *},
->>>>>>> b18e0190
     };
     use crate::db_structs::{BfdSessionTable, DashBfdProbeState, DashHaGlobalConfig, Dpu, DpuState, RemoteDpu};
-
-    use crate::ha_actor_messages::DpuActorState;
-    use std::time::Duration;
-    use swss_common::SonicDbTable;
-    use swss_common_testing::Redis;
-    use swss_serde::to_field_values;
 
     use crate::ha_actor_messages::DpuActorState;
     use std::time::Duration;
@@ -829,29 +535,16 @@
             // Receiving DPU config-db object from swss-common bridge
             send! { key: Dpu::table_name(), data: { "key": "switch0_dpu0", "operation": "Set", "field_values": dpu_fvs},
                     addr: crate::common_bridge_sp::<Dpu>(&runtime.get_swbus_edge()) },
-<<<<<<< HEAD
-            send! { key: "DPUStateRegister|vdpu/test-vdpu", data: { "active": true}, addr: runtime.sp("vdpu", "test-vdpu") },
-            recv! { key: "DPUStateUpdate|switch0_dpu0", data: dpu_actor_state_wo_bfd, addr: runtime.sp("vdpu", "test-vdpu") },
-            send! { key: "REMOTE_DPU|switch1_dpu0", data: { "key": "REMOTE_DPU|switch1_dpu0", "operation": "Set", "field_values": serde_json::to_value(&remote_dpu1_fvs).unwrap() }},
-            send! { key: "REMOTE_DPU|switch2_dpu0", data: { "key": "REMOTE_DPU|switch2_dpu0", "operation": "Set", "field_values": serde_json::to_value(&remote_dpu2_fvs).unwrap()}},
-            send! { key: DashHaGlobalConfig::table_name(), data: { "key": DashHaGlobalConfig::table_name(), "operation": "Set", "field_values": dash_global_cfg_fvs} },
-
-            send! { key: format!("{}vpdu1|scope1", HaRoleActivated::msg_key_prefix()), data: { "role": "active"}, addr: runtime.sp("ha-scope", "vpdu1|scope1") },
-=======
             send! { key: "REMOTE_DPU|switch1_dpu0", data: { "key": "REMOTE_DPU|switch1_dpu0", "operation": "Set", "field_values": serde_json::to_value(&remote_dpu1_fvs).unwrap() }},
             send! { key: DashHaGlobalConfig::table_name(), data: { "key": DashHaGlobalConfig::table_name(), "operation": "Set", "field_values": dash_global_cfg_fvs} },
->>>>>>> b18e0190
             recv! { key: "switch0_dpu0", data: {"key": "default|default|10.0.0.0",  "operation": "Set", "field_values": bfd_fvs},
                     addr: crate::common_bridge_sp::<BfdSessionTable>(&runtime.get_swbus_edge()) },
             recv! { key: "switch0_dpu0", data: {"key": "default|default|10.0.1.0",  "operation": "Set", "field_values": bfd_fvs},
                     addr: crate::common_bridge_sp::<BfdSessionTable>(&runtime.get_swbus_edge()) },
-<<<<<<< HEAD
-=======
 
             send! { key: "DPUStateRegister|vdpu/test-vdpu", data: { "active": true}, addr: runtime.sp("vdpu", "test-vdpu") },
             recv! { key: "DPUStateUpdate|switch0_dpu0", data: dpu_actor_state_wo_bfd, addr: runtime.sp("vdpu", "test-vdpu") },
             send! { key: "REMOTE_DPU|switch2_dpu0", data: { "key": "REMOTE_DPU|switch2_dpu0", "operation": "Set", "field_values": serde_json::to_value(&remote_dpu2_fvs).unwrap()}},
->>>>>>> b18e0190
             recv! { key: "switch0_dpu0", data: {"key": "default|default|10.0.2.0",  "operation": "Set", "field_values": bfd_fvs},
                     addr: crate::common_bridge_sp::<BfdSessionTable>(&runtime.get_swbus_edge()) },
             send! { key: "REMOTE_DPU|switch3_dpu0", data: { "key": "REMOTE_DPU|switch3_dpu0", "operation": "Set", "field_values": serde_json::to_value(&remote_dpu3_fvs).unwrap()}},
@@ -871,19 +564,6 @@
             send! { key: DashBfdProbeState::table_name(), data: { "key": "", "operation": "Set", "field_values": serde_json::to_value(to_field_values(&dpu_bfd_down_state).unwrap()).unwrap()} },
             recv! { key: "DPUStateUpdate|switch0_dpu0", data: dpu_actor_bfd_down_state, addr: runtime.sp("vdpu", "test-vdpu") },
 
-<<<<<<< HEAD
-            // Simulate transition to dead state
-            send! { key: format!("{}vpdu1|scope1", HaRoleActivated::msg_key_prefix()), data: { "role": "dead"}, addr: runtime.sp("ha-scope", "vpdu1|scope1") },
-            recv! { key: "switch0_dpu0", data: {"key": "default|default|10.0.0.0",  "operation": "Del", "field_values": bfd_fvs},
-                addr: crate::common_bridge_sp::<BfdSessionTable>(&runtime.get_swbus_edge()) },
-            recv! { key: "switch0_dpu0", data: {"key": "default|default|10.0.1.0",  "operation": "Del", "field_values": bfd_fvs},
-                addr: crate::common_bridge_sp::<BfdSessionTable>(&runtime.get_swbus_edge()) },
-            recv! { key: "switch0_dpu0", data: {"key": "default|default|10.0.2.0",  "operation": "Del", "field_values": bfd_fvs},
-                addr: crate::common_bridge_sp::<BfdSessionTable>(&runtime.get_swbus_edge()) },
-            recv! { key: "switch0_dpu0", data: {"key": "default|default|10.0.3.0",  "operation": "Del", "field_values": bfd_fvs},
-                addr: crate::common_bridge_sp::<BfdSessionTable>(&runtime.get_swbus_edge()) },
-=======
->>>>>>> b18e0190
             // simulate delete of Dpu entry
             send! { key: Dpu::table_name(), data: { "key": DpuActor::dpu_table_name(), "operation": "Del", "field_values": dpu_fvs},
                 addr: crate::common_bridge_sp::<Dpu>(&runtime.get_swbus_edge()) },
