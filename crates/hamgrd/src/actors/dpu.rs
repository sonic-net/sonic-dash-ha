use crate::actors::{spawn_consumer_bridge_for_actor, spawn_zmq_producer_bridge, ActorCreator};
use crate::db_structs::{
    BfdSessionTable, DashBfdProbeState, DashHaGlobalConfig, Dpu, DpuPmonStateType, DpuState, RemoteDpu,
};
use crate::ha_actor_messages::{ActorRegistration, DpuActorState, HaRoleActivated, RegistrationType};
use crate::ServicePath;
use anyhow::{anyhow, Result};
use serde::{Deserialize, Serialize};
use serde_with::{formats::CommaSeparator, serde_as, StringWithSeparator};
use std::collections::HashSet;
use std::sync::Arc;
use swbus_actor::{state::incoming::Incoming, state::outgoing::Outgoing, Actor, ActorMessage, Context, State};
use swbus_edge::SwbusEdgeRuntime;
<<<<<<< HEAD
use swss_common::{KeyOpFieldValues, KeyOperation, SubscriberStateTable};
=======
use swss_common::{KeyOpFieldValues, KeyOperation, SonicDbTable, SubscriberStateTable};
>>>>>>> 75c5425a
use swss_common_bridge::consumer::{spawn_consumer_bridge, ConsumerBridge};
use tracing::{debug, error, info};

use super::spawn_consumer_bridge_for_actor_with_selector;

pub enum DpuData {
    LocalDpu {
        dpu: Dpu,
        is_managed: bool,
        npu_ipv4: String,
        npu_ipv6: Option<String>,
    },
    RemoteDpu(RemoteDpu),
}

pub struct DpuActor {
    /// The id of this dpu
    id: String,

    /// Data from CONFIG_DB
    dpu: Option<DpuData>,

    /// Consumer bridges
    bridges: Vec<ConsumerBridge>,
}

impl DpuActor {
    fn new(key: String) -> Result<Self> {
        let actor = DpuActor {
            id: key,
            dpu: None,
            bridges: Vec::new(),
        };
        Ok(actor)
    }

    pub fn name() -> &'static str {
        "dpu"
    }

    // returns the main Db table name that this actor is associated to
    fn dpu_table_name() -> &'static str {
<<<<<<< HEAD
        "DPU"
    }

    fn remote_dpu_table_name() -> &'static str {
        "REMOTE_DPU"
    }

    fn get_dpu_state(incoming: &Incoming) -> Result<DpuState> {
        let dpu_state_kfv: KeyOpFieldValues = incoming.get("DPU_STATE")?.deserialize_data()?;
=======
        Dpu::table_name()
    }

    fn remote_dpu_table_name() -> &'static str {
        RemoteDpu::table_name()
    }

    fn get_dpu_state(incoming: &Incoming) -> Result<DpuState> {
        let dpu_state_kfv: KeyOpFieldValues = incoming.get(DpuState::table_name())?.deserialize_data()?;
>>>>>>> 75c5425a
        Ok(swss_serde::from_field_values(&dpu_state_kfv.field_values)?)
    }

    fn get_bfd_probe_state(incoming: &Incoming) -> Result<DashBfdProbeState> {
<<<<<<< HEAD
        let bfd_probe_kfv: KeyOpFieldValues = incoming.get("DASH_BFD_PROBE_STATE")?.deserialize_data()?;
=======
        let bfd_probe_kfv: KeyOpFieldValues = incoming.get(DashBfdProbeState::table_name())?.deserialize_data()?;
>>>>>>> 75c5425a
        Ok(swss_serde::from_field_values(&bfd_probe_kfv.field_values)?)
    }

    fn get_dash_ha_global_config(incoming: &Incoming) -> Result<DashHaGlobalConfig> {
<<<<<<< HEAD
        let ha_global_config_kfv: KeyOpFieldValues = incoming.get("DASH_HA_GLOBAL_CONFIG")?.deserialize_data()?;
=======
        let ha_global_config_kfv: KeyOpFieldValues =
            incoming.get(DashHaGlobalConfig::table_name())?.deserialize_data()?;
>>>>>>> 75c5425a
        Ok(swss_serde::from_field_values(&ha_global_config_kfv.field_values)?)
    }

    // DpuActor is spawned in response to swss-common-bridge message for DPU and REMOTE_DPU table
    pub async fn start_actor_creator(edge_runtime: Arc<SwbusEdgeRuntime>) -> Result<()> {
        let dpu_ac = ActorCreator::new(
            edge_runtime.new_sp(Self::name(), ""),
            edge_runtime.clone(),
            false,
            |key: String| -> Result<Self> { Self::new(key) },
        );

        tokio::task::spawn(dpu_ac.run());

        // dpu actor is spawned for both local dpu and remote dpu
<<<<<<< HEAD
        let config_db = crate::db_named("CONFIG_DB").await?;
        let sst = SubscriberStateTable::new_async(config_db, Self::dpu_table_name(), None, None).await?;
        let addr = edge_runtime.new_sp("swss-common-bridge", Self::dpu_table_name());
=======
        let config_db = crate::db_named(Dpu::db_name()).await?;
        let sst = SubscriberStateTable::new_async(config_db, Self::dpu_table_name(), None, None).await?;
        let addr = crate::common_bridge_sp::<Dpu>(&edge_runtime);
>>>>>>> 75c5425a
        let base_addr = edge_runtime.get_base_sp();
        spawn_consumer_bridge(
            edge_runtime.clone(),
            addr,
            sst,
            move |kfv: &KeyOpFieldValues| {
                let mut addr = base_addr.clone();
                addr.resource_type = Self::name().to_owned();
                addr.resource_id = kfv.key.clone();
                (addr, Self::dpu_table_name().to_owned())
            },
            |_| true,
        );

<<<<<<< HEAD
        let config_db = crate::db_named("CONFIG_DB").await?;
        let sst = SubscriberStateTable::new_async(config_db, Self::remote_dpu_table_name(), None, None).await?;
        let addr = edge_runtime.new_sp("swss-common-bridge", Self::remote_dpu_table_name());
=======
        let config_db = crate::db_named(RemoteDpu::db_name()).await?;
        let sst = SubscriberStateTable::new_async(config_db, Self::remote_dpu_table_name(), None, None).await?;
        let addr = crate::common_bridge_sp::<RemoteDpu>(&edge_runtime);
>>>>>>> 75c5425a
        let base_addr = edge_runtime.get_base_sp();
        spawn_consumer_bridge(
            edge_runtime.clone(),
            addr,
            sst,
            move |kfv: &KeyOpFieldValues| {
                let mut addr = base_addr.clone();
                addr.resource_type = Self::name().to_owned();
                addr.resource_id = kfv.key.clone();
                (addr, Self::remote_dpu_table_name().to_owned())
            },
            |_| true,
        );
        Ok(())
    }

    async fn handle_dpu_message(&mut self, state: &mut State, key: &str, context: &mut Context) -> Result<()> {
        let (_internal, incoming, outgoing) = state.get_all();
        let dpu_kfv: KeyOpFieldValues = incoming.get(key)?.deserialize_data()?;
        if dpu_kfv.operation == KeyOperation::Del {
            context.stop();
            return Ok(());
        }

        let dpu: Dpu = swss_serde::from_field_values(&dpu_kfv.field_values)?;
        let npu_ipv4: String = crate::get_npu_ipv4(context.get_edge_runtime())
            .ok_or_else(|| anyhow!("npu_ipv4 taken from Loopback0 must be available"))?
            .to_string();
        let npu_ipv6: Option<String> = crate::get_npu_ipv6(context.get_edge_runtime()).map(|ip| ip.to_string());
        let dpu_id = dpu.dpu_id;
        let is_managed = dpu.dpu_id == crate::get_slot_id(context.get_edge_runtime());
        let zmq_endpoint = format!("{}:{}", dpu.midplane_ipv4, dpu.orchagent_zmq_port);

        let first_time = self.dpu.is_none();
        self.dpu = Some(DpuData::LocalDpu {
            dpu,
            is_managed,
            npu_ipv4,
            npu_ipv6,
        });

        if is_managed {
            if first_time {
                // DASH_HA_GLOBAL_CONFIG from common-bridge sent to this actor instance only.
                // Key is DASH_HA_GLOBAL_CONFIG
                self.bridges.push(
<<<<<<< HEAD
                    spawn_consumer_bridge_for_actor(
                        context.get_edge_runtime().clone(),
                        "CONFIG_DB",
                        "DASH_HA_GLOBAL_CONFIG",
=======
                    spawn_consumer_bridge_for_actor::<DashHaGlobalConfig>(
                        context.get_edge_runtime().clone(),
>>>>>>> 75c5425a
                        Self::name(),
                        Some(&self.id),
                        true,
                    )
                    .await?,
                );

                // REMOTE_DPU from common-bridge sent to this actor instance only.
                // Key is REMOTE_DPU|<remote_dpu_id>
                self.bridges.push(
<<<<<<< HEAD
                    spawn_consumer_bridge_for_actor(
                        context.get_edge_runtime().clone(),
                        "CONFIG_DB",
                        "REMOTE_DPU",
=======
                    spawn_consumer_bridge_for_actor::<RemoteDpu>(
                        context.get_edge_runtime().clone(),
>>>>>>> 75c5425a
                        Self::name(),
                        Some(&self.id),
                        false,
                    )
                    .await?,
                );
<<<<<<< HEAD

                // DASH_BFD_PROBE_STATE from common-bridge sent to this actor instance only.
                // Key is DASH_BFD_PROBE_STATE
                self.bridges.push(
                    spawn_consumer_bridge_for_actor(
                        context.get_edge_runtime().clone(),
                        "DPU_STATE_DB",
                        "DASH_BFD_PROBE_STATE",
                        Self::name(),
                        Some(&self.id),
                        true,
                    )
                    .await?,
                );

                // DPU_STATE from common-bridge sent to this actor instance only. The selector closure is
                // used to filter out the DPU_STATE for this DPU instance only.
                self.bridges.push(
                    spawn_consumer_bridge_for_actor_with_selector(
                        context.get_edge_runtime().clone(),
                        "CHASSIS_STATE_DB",
                        "DPU_STATE",
                        Self::name(),
                        Some(&self.id),
                        true, /* key will be DPU_STATE only */
                        move |kfv: &KeyOpFieldValues| {
                            let dev = &kfv.key[3..];
                            if let Ok(slot) = dev.parse::<u32>() {
                                return slot == dpu_id;
                            }
                            false
                        },
                    )
                    .await?,
                );
            }
        } else {
            debug!(
                "DPU {} is not local. local DPU slot is {}",
                self.id,
                crate::get_slot_id(context.get_edge_runtime())
            );
        }

=======

                // DASH_BFD_PROBE_STATE from common-bridge sent to this actor instance only.
                // Key is DASH_BFD_PROBE_STATE
                self.bridges.push(
                    spawn_consumer_bridge_for_actor::<DashBfdProbeState>(
                        context.get_edge_runtime().clone(),
                        Self::name(),
                        Some(&self.id),
                        true,
                    )
                    .await?,
                );

                // DPU_STATE from common-bridge sent to this actor instance only. The selector closure is
                // used to filter out the DPU_STATE for this DPU instance only.
                self.bridges.push(
                    spawn_consumer_bridge_for_actor_with_selector::<DpuState, _>(
                        context.get_edge_runtime().clone(),
                        Self::name(),
                        Some(&self.id),
                        true, /* key will be DPU_STATE only */
                        move |kfv: &KeyOpFieldValues| {
                            let dev = &kfv.key[3..];
                            if let Ok(slot) = dev.parse::<u32>() {
                                return slot == dpu_id;
                            }
                            false
                        },
                    )
                    .await?,
                );
            }
        } else {
            debug!(
                "DPU {} is not local. local DPU slot is {}",
                self.id,
                crate::get_slot_id(context.get_edge_runtime())
            );
        }

>>>>>>> 75c5425a
        // notify dependent actors about the state of this DPU
        self.update_dpu_state(incoming, outgoing, None)?;
        Ok(())
    }

    fn calculate_dpu_state(&self, incoming: &Incoming) -> (bool, Option<DpuState>, Option<DashBfdProbeState>) {
        if let Some(DpuData::RemoteDpu(_)) = self.dpu {
            // we don't care remote dpu
            return (false, None, None);
        }
        // Check pmon state from DPU_STATE table
        let dpu_state = match Self::get_dpu_state(incoming) {
            Ok(dpu_state) => Some(dpu_state),
            Err(e) => {
                info!("Not able to get DPU state. Assume DPU is down. Error: {}", e);
                None
            }
        };
        let bfd_probe_state = match Self::get_bfd_probe_state(incoming) {
            Ok(bfd_probe_state) => Some(bfd_probe_state),
            Err(e) => {
                info!("Not able to get BFD probe state. Error: {}", e);
                None
            }
        };
        let final_state = match (&dpu_state, &bfd_probe_state) {
            (Some(dpu_state), Some(bfd_probe_state)) => {
                let pmon_dpu_up = dpu_state.dpu_midplane_link_state == DpuPmonStateType::Up
                    && dpu_state.dpu_control_plane_state == DpuPmonStateType::Up
                    && dpu_state.dpu_data_plane_state == DpuPmonStateType::Up;
                // bfd is considered up if there is at least one v4 session up to any peer
                let bfd_dpu_up =
                    !bfd_probe_state.v4_bfd_up_sessions.is_empty() || !bfd_probe_state.v6_bfd_up_sessions.is_empty();
                pmon_dpu_up && bfd_dpu_up
            }
            _ => false,
        };

        (final_state, dpu_state, bfd_probe_state)
    }

    // target_actor is the actor that needs to be notified about the DPU state. If None, all
    fn update_dpu_state(
        &mut self,
        incoming: &Incoming,
        outgoing: &mut Outgoing,
        target_actor: Option<ServicePath>,
    ) -> Result<()> {
        let mut up = false;
        let Some(ref dpu_data) = self.dpu else {
            return Ok(());
        };

        let (up, dpu_state, bfd_probe_state) = self.calculate_dpu_state(incoming);

        let mut dpu_state = match dpu_data {
            DpuData::LocalDpu {
                dpu,
                is_managed,
                npu_ipv4,
                npu_ipv6,
            } => DpuActorState::from_dpu(
                &self.id,
                dpu,
                *is_managed,
                npu_ipv4,
                npu_ipv6,
                dpu_state,
                bfd_probe_state,
            ),
            DpuData::RemoteDpu(rdpu) => DpuActorState::from_remote_dpu(&self.id, rdpu),
        };
        dpu_state.up = up;
        let msg = DpuActorState::new_actor_msg(&self.id, &dpu_state)?;

        if let Some(target_actor_sp) = target_actor {
            outgoing.send(target_actor_sp, msg);
            return Ok(());
        } else {
            // no target is specified. Send the message to all registered actors
            let peer_actors = ActorRegistration::get_registered_actors(incoming, RegistrationType::DPUState);
            for actor_sp in peer_actors {
                outgoing.send(actor_sp, msg.clone());
            }
        }
        Ok(())
    }

    // handle DPU state registration request. In response to the request, this actor will send its current state.
    fn handle_dpu_state_registration(&mut self, key: &str, incoming: &Incoming, outgoing: &mut Outgoing) -> Result<()> {
        let entry = incoming.get_entry(key)?;
        let ActorRegistration { active, .. } = entry.msg.deserialize_data()?;
        if active {
            self.update_dpu_state(incoming, outgoing, Some(entry.source.clone()))?;
        }
        Ok(())
    }

<<<<<<< HEAD
    fn create_bfd_session(
=======
    fn update_bfd_session(
>>>>>>> 75c5425a
        &self,
        peer_ip: &str,
        global_cfg: &DashHaGlobalConfig,
        outgoing: &mut Outgoing,
<<<<<<< HEAD
=======
        shutdown: bool,
>>>>>>> 75c5425a
    ) -> Result<()> {
        // todo: this needs to wait until HaScope has been activated.
        let Some(DpuData::LocalDpu { ref dpu, .. }) = self.dpu else {
            debug!("DPU is not managed by this HA instance. Ignore BFD session creation");
            return Ok(());
        };
        let bfd_session = BfdSessionTable {
            tx_interval: global_cfg.dpu_bfd_probe_interval_in_ms,
            rx_interval: global_cfg.dpu_bfd_probe_interval_in_ms,
            multiplier: global_cfg.dpu_bfd_probe_multiplier,
            multihop: true,
            local_addr: dpu.pa_ipv4.clone(),
            session_type: Some("passive".to_string()),
            shutdown: false,
        };

        let fv = swss_serde::to_field_values(&bfd_session)?;
<<<<<<< HEAD
        let kfv = KeyOpFieldValues {
            key: format!("default|default|{}", peer_ip),
            operation: KeyOperation::Set,
=======
        let oper = if shutdown { KeyOperation::Del } else { KeyOperation::Set };
        let kfv = KeyOpFieldValues {
            key: format!("default|default|{}", peer_ip),
            operation: oper,
>>>>>>> 75c5425a
            field_values: fv,
        };

        let msg = ActorMessage::new(self.id.clone(), &kfv)?;
<<<<<<< HEAD
        outgoing.send(outgoing.from_my_sp("swss-common-bridge", "BFD_SESSION_TABLE"), msg);
        Ok(())
    }

    fn create_bfd_sessions(&self, state: &mut State) -> Result<()> {
=======
        outgoing.send(outgoing.common_bridge_sp::<BfdSessionTable>(), msg);
        Ok(())
    }

    fn update_bfd_sessions(&self, state: &mut State, shutdown: bool) -> Result<()> {
>>>>>>> 75c5425a
        if !self.is_local_managed() {
            debug!("DPU is not managed by this HA instance. Ignore BFD session creation");
            return Ok(());
        }
        let (_internal, incoming, outgoing) = state.get_all();
        let global_cfg = Self::get_dash_ha_global_config(incoming)?;
<<<<<<< HEAD
        let remote_dpu_msgs = incoming.get_by_prefix("REMOTE_DPU");
=======
        let remote_dpu_msgs = incoming.get_by_prefix(RemoteDpu::table_name());
>>>>>>> 75c5425a
        let mut remote_npus: Vec<String> = remote_dpu_msgs
            .iter()
            .filter_map(|entry| {
                let Ok(kfv) = entry.msg.deserialize_data() as Result<KeyOpFieldValues, _> else {
                    return None;
                };
                let Ok(remote_dpu) = swss_serde::from_field_values(&kfv.field_values) as Result<RemoteDpu, _> else {
                    return None;
                };

                Some(remote_dpu.npu_ipv4.clone())
            })
            .collect::<HashSet<String>>()
            .into_iter()
            .collect();

        let Some(DpuData::LocalDpu { ref npu_ipv4, .. }) = self.dpu else {
            return Ok(());
        };
        remote_npus.push(npu_ipv4.clone());
        remote_npus.sort();
        for npu in remote_npus {
<<<<<<< HEAD
            self.create_bfd_session(&npu, &global_cfg, outgoing)?;
=======
            self.update_bfd_session(&npu, &global_cfg, outgoing, shutdown)?;
>>>>>>> 75c5425a
        }
        Ok(())
    }

    fn handle_remote_dpu_message_to_remote_dpu(
        &mut self,
        state: &mut State,
        key: &str,
        context: &mut Context,
    ) -> Result<()> {
        let (_internal, incoming, outgoing) = state.get_all();
        let dpu_kfv: KeyOpFieldValues = incoming.get(key)?.deserialize_data()?;
        if dpu_kfv.operation == KeyOperation::Del {
            context.stop();
            return Ok(());
        }
<<<<<<< HEAD
=======

        let rdpu: RemoteDpu = swss_serde::from_field_values(&dpu_kfv.field_values)?;
        self.dpu = Some(DpuData::RemoteDpu(rdpu));
        // notify dependent actors about the state of this DPU
        self.update_dpu_state(incoming, outgoing, None)?;
        Ok(())
    }

    fn handle_remote_dpu_message_to_local_dpu(&mut self, state: &mut State, key: &str) -> Result<()> {
        let (_internal, incoming, outgoing) = state.get_all();
        let dpu_kfv: KeyOpFieldValues = incoming.get(key)?.deserialize_data()?;

        let remote_dpu: RemoteDpu = swss_serde::from_field_values(&dpu_kfv.field_values)?;

        // create bfd session
        if incoming.get_by_prefix(HaRoleActivated::msg_key_prefix()).is_empty() {
            // HA role is not activated. Do not create BFD sessions
            return Ok(());
        }
        let kfv: KeyOpFieldValues = incoming.get(DashHaGlobalConfig::table_name())?.deserialize_data()?;
        let global_cfg: DashHaGlobalConfig = swss_serde::from_field_values(&kfv.field_values)?;
        self.update_bfd_session(&remote_dpu.npu_ipv4, &global_cfg, outgoing, false)?;
        Ok(())
    }

    async fn handle_remote_dpu_message(&mut self, state: &mut State, key: &str, context: &mut Context) -> Result<()> {
        if self.dpu.is_none() || matches!(self.dpu.as_ref().unwrap(), DpuData::RemoteDpu(_)) {
            self.handle_remote_dpu_message_to_remote_dpu(state, key, context)
        } else {
            self.handle_remote_dpu_message_to_local_dpu(state, key)
        }
    }

    fn handle_dash_ha_global_config(&mut self, state: &mut State, key: &str) -> Result<()> {
        let incoming = state.incoming();
        if incoming.get_by_prefix(HaRoleActivated::msg_key_prefix()).is_empty() {
            // HA role is not activated. Do not create BFD sessions
            return Ok(());
        }
        self.update_bfd_sessions(state, false)?;
        Ok(())
    }

    fn is_local_managed(&self) -> bool {
        if let Some(DpuData::LocalDpu { is_managed, .. }) = self.dpu {
            return is_managed;
        }
        false
    }

    fn handle_ha_role_activation(&mut self, state: &mut State, key: &str) -> Result<()> {
        let (_internal, incoming, outgoing) = state.get_all();
        let ha_role: HaRoleActivated = incoming.get(key)?.deserialize_data()?;
        debug!("Received HA role activation: {}", ha_role.role);

        // HA role is activated. Reconfigure BFD sessions
        match ha_role.role.as_str() {
            "dead" => self.update_bfd_sessions(state, true)?,
            "active" | "standby" | "standalone" => self.update_bfd_sessions(state, false)?,
            _ => {
                debug!("No action is needed");
            }
        }
>>>>>>> 75c5425a

        let rdpu: RemoteDpu = swss_serde::from_field_values(&dpu_kfv.field_values)?;
        self.dpu = Some(DpuData::RemoteDpu(rdpu));
        // notify dependent actors about the state of this DPU
        self.update_dpu_state(incoming, outgoing, None)?;
        Ok(())
    }

    fn handle_remote_dpu_message_to_local_dpu(&mut self, state: &mut State, key: &str) -> Result<()> {
        let (_internal, incoming, outgoing) = state.get_all();
        let dpu_kfv: KeyOpFieldValues = incoming.get(key)?.deserialize_data()?;

        let remote_dpu: RemoteDpu = swss_serde::from_field_values(&dpu_kfv.field_values)?;

        // create bfd session
        if incoming.get_by_prefix(HaRoleActivated::msg_key_prefix()).is_empty() {
            // HA role is not activated. Do not create BFD sessions
            return Ok(());
        }
        let kfv: KeyOpFieldValues = incoming.get("DASH_HA_GLOBAL_CONFIG")?.deserialize_data()?;
        let global_cfg: DashHaGlobalConfig = swss_serde::from_field_values(&kfv.field_values)?;
        self.create_bfd_session(&remote_dpu.npu_ipv4, &global_cfg, outgoing)?;
        Ok(())
    }

    async fn handle_remote_dpu_message(&mut self, state: &mut State, key: &str, context: &mut Context) -> Result<()> {
        if self.dpu.is_none() || matches!(self.dpu.as_ref().unwrap(), DpuData::RemoteDpu(_)) {
            self.handle_remote_dpu_message_to_remote_dpu(state, key, context)
        } else {
            self.handle_remote_dpu_message_to_local_dpu(state, key)
        }
    }

    fn handle_dash_ha_global_config(&mut self, state: &mut State, key: &str) -> Result<()> {
        let incoming = state.incoming();
        if incoming.get_by_prefix(HaRoleActivated::msg_key_prefix()).is_empty() {
            // HA role is not activated. Do not create BFD sessions
            return Ok(());
        }
        self.create_bfd_sessions(state)?;
        Ok(())
    }

    fn is_local_managed(&self) -> bool {
        if let Some(DpuData::LocalDpu { is_managed, .. }) = self.dpu {
            return is_managed;
        }
        false
    }

    fn handle_ha_role_activation(&mut self, state: &mut State, key: &str) -> Result<()> {
        let (_internal, incoming, outgoing) = state.get_all();
        let ha_role: HaRoleActivated = incoming.get(key)?.deserialize_data()?;
        debug!("Received HA role activation: {}", ha_role.role);
        // HA role is activated. Reconfigure BFD sessions
        self.create_bfd_sessions(state)?;
        Ok(())
    }
}

impl Actor for DpuActor {
    async fn handle_message(&mut self, state: &mut State, key: &str, context: &mut Context) -> Result<()> {
        let (_internal, incoming, outgoing) = state.get_all();
        if key == Self::dpu_table_name() {
            return self.handle_dpu_message(state, key, context).await;
        } else if key.starts_with(Self::remote_dpu_table_name()) {
            return self.handle_remote_dpu_message(state, key, context).await;
        }

        if self.dpu.is_none() {
            return Ok(());
        }

        if ActorRegistration::is_my_msg(key, RegistrationType::DPUState) {
            return self.handle_dpu_state_registration(key, incoming, outgoing);
        }

        // the rest of the messages are only for locally managed dpu
        if !self.is_local_managed() {
            return Ok(());
<<<<<<< HEAD
        } else if key == "DASH_HA_GLOBAL_CONFIG" {
            return self.handle_dash_ha_global_config(state, key);
        } else if key == "DPU_STATE" || key == "DASH_BFD_PROBE_STATE" {
=======
        } else if key == DashHaGlobalConfig::table_name() {
            return self.handle_dash_ha_global_config(state, key);
        } else if key == DpuState::table_name() || key == DashBfdProbeState::table_name() {
>>>>>>> 75c5425a
            return self.update_dpu_state(incoming, outgoing, None);
        } else if HaRoleActivated::is_my_msg(key) {
            // When HA role is activated, reconfigure BFD sessions
            return self.handle_ha_role_activation(state, key);
        } else {
            error!("Unknown message received: {}", key);
        }

        Ok(())
    }
}

#[cfg(test)]
mod test {
<<<<<<< HEAD
    use crate::db_structs::{BfdSessionTable, RemoteDpu};
=======
    use crate::db_structs::{BfdSessionTable, DashBfdProbeState, DashHaGlobalConfig, Dpu, DpuState, RemoteDpu};
>>>>>>> 75c5425a
    use crate::{
        actors::{
            dpu::DpuActor,
            test::{self, *},
        },
        ha_actor_messages::HaRoleActivated,
    };

    use crate::ha_actor_messages::DpuActorState;
    use std::time::Duration;
<<<<<<< HEAD
=======
    use swss_common::SonicDbTable;
>>>>>>> 75c5425a
    use swss_serde::to_field_values;
    #[tokio::test]
    async fn dpu_actor() {
        let runtime = test::create_actor_runtime(0, "10.0.0.0", "10::").await;
        // prepare test data
        let dpu_pmon_up_state = make_dpu_pmon_state(true);
        let dpu_pmon_down_state = make_dpu_pmon_state(false);
        let dpu_bfd_up_state = make_dpu_bfd_state(vec!["10.0.0.0", "10.0.1.0", "10.0.2.0", "10.0.3.0"], vec![]);
        let dpu_bfd_down_state = make_dpu_bfd_state(vec![], vec![]);
        let dpu_actor_state_wo_bfd = make_local_dpu_actor_state(0, 0, true, Some(dpu_pmon_up_state.clone()), None);
        let remote_dpu1_fvs = to_field_values(&make_remote_dpu_object(1, 0)).unwrap();
        let remote_dpu2_fvs = to_field_values(&make_remote_dpu_object(2, 0)).unwrap();
        let remote_dpu3_fvs = to_field_values(&make_remote_dpu_object(3, 0)).unwrap();
        let dash_global_cfg = make_dash_ha_global_config();
        let dash_global_cfg_fvs = serde_json::to_value(to_field_values(&dash_global_cfg).unwrap()).unwrap();

        let mut dpu_actor_up_state = dpu_actor_state_wo_bfd.clone();
        dpu_actor_up_state.up = true;
        dpu_actor_up_state.dpu_bfd_state = Some(dpu_bfd_up_state.clone());

        let mut dpu_actor_pmon_down_state = dpu_actor_up_state.clone();
        dpu_actor_pmon_down_state.up = false;
        dpu_actor_pmon_down_state.dpu_pmon_state = Some(dpu_pmon_down_state.clone());

        let mut dpu_actor_bfd_down_state = dpu_actor_up_state.clone();
        dpu_actor_bfd_down_state.up = false;
        dpu_actor_bfd_down_state.dpu_bfd_state = Some(dpu_bfd_down_state.clone());

        let dpu_fvs = serde_json::to_value(to_field_values(&to_local_dpu(&dpu_actor_state_wo_bfd)).unwrap()).unwrap();
        let bfd = BfdSessionTable {
            tx_interval: dash_global_cfg.dpu_bfd_probe_interval_in_ms,
            rx_interval: dash_global_cfg.dpu_bfd_probe_interval_in_ms,
            multiplier: dash_global_cfg.dpu_bfd_probe_multiplier,
            multihop: true,
            local_addr: dpu_actor_state_wo_bfd.pa_ipv4.clone(),
            session_type: Some("passive".to_string()),
            shutdown: false,
        };
        let bfd_fvs = serde_json::to_value(to_field_values(&bfd).unwrap()).unwrap();

        let dpu_actor = DpuActor {
            id: dpu_actor_state_wo_bfd.dpu_name.clone(),
            dpu: None,
            bridges: Vec::new(),
        };
        let handle = runtime.spawn(dpu_actor, "dpu", "switch0_dpu0");

        #[rustfmt::skip]
        let commands = [
            // Bring up dpu
<<<<<<< HEAD
            send! { key: "DPU_STATE", data: { "key": "DPU1", "operation": "Set", "field_values": serde_json::to_value(to_field_values(&dpu_pmon_up_state).unwrap()).unwrap()} },
            // Receiving DPU config-db object from swss-common bridge
            send! { key: DpuActor::dpu_table_name(), data: { "key": "switch0_dpu0", "operation": "Set", "field_values": dpu_fvs}, addr: runtime.sp("swss-common-bridge", DpuActor::dpu_table_name()) },
=======
            send! { key: DpuState::table_name(), data: { "key": "DPU1", "operation": "Set", "field_values": serde_json::to_value(to_field_values(&dpu_pmon_up_state).unwrap()).unwrap()} },
            // Receiving DPU config-db object from swss-common bridge
            send! { key: Dpu::table_name(), data: { "key": "switch0_dpu0", "operation": "Set", "field_values": dpu_fvs},
                    addr: crate::common_bridge_sp::<Dpu>(&runtime.get_swbus_edge()) },
>>>>>>> 75c5425a
            send! { key: "DPUStateRegister|vdpu/test-vdpu", data: { "active": true}, addr: runtime.sp("vdpu", "test-vdpu") },
            recv! { key: "DPUStateUpdate|switch0_dpu0", data: dpu_actor_state_wo_bfd, addr: runtime.sp("vdpu", "test-vdpu") },
            send! { key: "REMOTE_DPU|switch1_dpu0", data: { "key": "REMOTE_DPU|switch1_dpu0", "operation": "Set", "field_values": serde_json::to_value(&remote_dpu1_fvs).unwrap() }},
            send! { key: "REMOTE_DPU|switch2_dpu0", data: { "key": "REMOTE_DPU|switch2_dpu0", "operation": "Set", "field_values": serde_json::to_value(&remote_dpu2_fvs).unwrap()}},
<<<<<<< HEAD
            send! { key: "DASH_HA_GLOBAL_CONFIG", data: { "key": "DASH_HA_GLOBAL_CONFIG", "operation": "Set", "field_values": dash_global_cfg_fvs} },

            send! { key: format!("{}vpdu1|scope1", HaRoleActivated::msg_key_prefix()), data: { "role": "active"}, addr: runtime.sp("ha-scope", "vpdu1|scope1") },
            recv! { key: "switch0_dpu0", data: {"key": "default|default|10.0.0.0",  "operation": "Set", "field_values": bfd_fvs}, addr: runtime.sp("swss-common-bridge", "BFD_SESSION_TABLE") },
            recv! { key: "switch0_dpu0", data: {"key": "default|default|10.0.1.0",  "operation": "Set", "field_values": bfd_fvs}, addr: runtime.sp("swss-common-bridge", "BFD_SESSION_TABLE") },
            recv! { key: "switch0_dpu0", data: {"key": "default|default|10.0.2.0",  "operation": "Set", "field_values": bfd_fvs}, addr: runtime.sp("swss-common-bridge", "BFD_SESSION_TABLE") },
            send! { key: "REMOTE_DPU|switch3_dpu0", data: { "key": "REMOTE_DPU|switch3_dpu0", "operation": "Set", "field_values": serde_json::to_value(&remote_dpu3_fvs).unwrap()}},
            recv! { key: "switch0_dpu0", data: {"key": "default|default|10.0.3.0",  "operation": "Set", "field_values": bfd_fvs}, addr: runtime.sp("swss-common-bridge", "BFD_SESSION_TABLE") },

            send! { key: "DASH_BFD_PROBE_STATE", data: { "key": "", "operation": "Set", "field_values":serde_json::to_value(to_field_values(&dpu_bfd_up_state).unwrap()).unwrap()} },
            recv! { key: "DPUStateUpdate|switch0_dpu0", data: dpu_actor_up_state, addr: runtime.sp("vdpu", "test-vdpu") },

            // Simulate DPU_STATE planes going down then up
            send! { key: "DPU_STATE", data: { "key": "DPU1", "operation": "Set", "field_values": serde_json::to_value(to_field_values(&dpu_pmon_down_state).unwrap()).unwrap()} },
            recv! { key: "DPUStateUpdate|switch0_dpu0", data: dpu_actor_pmon_down_state, addr: runtime.sp("vdpu", "test-vdpu") },
            send! { key: "DPU_STATE", data: { "key": "DPU1", "operation": "Set", "field_values": serde_json::to_value(to_field_values(&dpu_pmon_up_state).unwrap()).unwrap()} },
            recv! { key: "DPUStateUpdate|switch0_dpu0", data: dpu_actor_up_state, addr: runtime.sp("vdpu", "test-vdpu") },

            // Simulate BFD probe going down
            send! { key: "DASH_BFD_PROBE_STATE", data: { "key": "", "operation": "Set", "field_values": serde_json::to_value(to_field_values(&dpu_bfd_down_state).unwrap()).unwrap()} },
            recv! { key: "DPUStateUpdate|switch0_dpu0", data: dpu_actor_bfd_down_state, addr: runtime.sp("vdpu", "test-vdpu") },
            
            // simulate delete of Dpu entry
            send! { key: DpuActor::dpu_table_name(), data: { "key": DpuActor::dpu_table_name(), "operation": "Del", "field_values": dpu_fvs}, addr: runtime.sp("swss-common-bridge", DpuActor::dpu_table_name()) },
=======
            send! { key: DashHaGlobalConfig::table_name(), data: { "key": DashHaGlobalConfig::table_name(), "operation": "Set", "field_values": dash_global_cfg_fvs} },

            send! { key: format!("{}vpdu1|scope1", HaRoleActivated::msg_key_prefix()), data: { "role": "active"}, addr: runtime.sp("ha-scope", "vpdu1|scope1") },
            recv! { key: "switch0_dpu0", data: {"key": "default|default|10.0.0.0",  "operation": "Set", "field_values": bfd_fvs},
                    addr: crate::common_bridge_sp::<BfdSessionTable>(&runtime.get_swbus_edge()) },
            recv! { key: "switch0_dpu0", data: {"key": "default|default|10.0.1.0",  "operation": "Set", "field_values": bfd_fvs},
                    addr: crate::common_bridge_sp::<BfdSessionTable>(&runtime.get_swbus_edge()) },
            recv! { key: "switch0_dpu0", data: {"key": "default|default|10.0.2.0",  "operation": "Set", "field_values": bfd_fvs},
                    addr: crate::common_bridge_sp::<BfdSessionTable>(&runtime.get_swbus_edge()) },
            send! { key: "REMOTE_DPU|switch3_dpu0", data: { "key": "REMOTE_DPU|switch3_dpu0", "operation": "Set", "field_values": serde_json::to_value(&remote_dpu3_fvs).unwrap()}},
            recv! { key: "switch0_dpu0", data: {"key": "default|default|10.0.3.0",  "operation": "Set", "field_values": bfd_fvs},
                    addr: crate::common_bridge_sp::<BfdSessionTable>(&runtime.get_swbus_edge()) },

            send! { key: DashBfdProbeState::table_name(), data: { "key": "", "operation": "Set", "field_values":serde_json::to_value(to_field_values(&dpu_bfd_up_state).unwrap()).unwrap()} },
            recv! { key: "DPUStateUpdate|switch0_dpu0", data: dpu_actor_up_state, addr: runtime.sp("vdpu", "test-vdpu") },

            // Simulate DPU_STATE planes going down then up
            send! { key: DpuState::table_name(), data: { "key": "DPU1", "operation": "Set", "field_values": serde_json::to_value(to_field_values(&dpu_pmon_down_state).unwrap()).unwrap()} },
            recv! { key: "DPUStateUpdate|switch0_dpu0", data: dpu_actor_pmon_down_state, addr: runtime.sp("vdpu", "test-vdpu") },
            send! { key: DpuState::table_name(), data: { "key": "DPU1", "operation": "Set", "field_values": serde_json::to_value(to_field_values(&dpu_pmon_up_state).unwrap()).unwrap()} },
            recv! { key: "DPUStateUpdate|switch0_dpu0", data: dpu_actor_up_state, addr: runtime.sp("vdpu", "test-vdpu") },

            // Simulate BFD probe going down
            send! { key: DashBfdProbeState::table_name(), data: { "key": "", "operation": "Set", "field_values": serde_json::to_value(to_field_values(&dpu_bfd_down_state).unwrap()).unwrap()} },
            recv! { key: "DPUStateUpdate|switch0_dpu0", data: dpu_actor_bfd_down_state, addr: runtime.sp("vdpu", "test-vdpu") },

            // Simulate transition to dead state
            send! { key: format!("{}vpdu1|scope1", HaRoleActivated::msg_key_prefix()), data: { "role": "dead"}, addr: runtime.sp("ha-scope", "vpdu1|scope1") },
            recv! { key: "switch0_dpu0", data: {"key": "default|default|10.0.0.0",  "operation": "Del", "field_values": bfd_fvs},
                addr: crate::common_bridge_sp::<BfdSessionTable>(&runtime.get_swbus_edge()) },
            recv! { key: "switch0_dpu0", data: {"key": "default|default|10.0.1.0",  "operation": "Del", "field_values": bfd_fvs},
                addr: crate::common_bridge_sp::<BfdSessionTable>(&runtime.get_swbus_edge()) },
            recv! { key: "switch0_dpu0", data: {"key": "default|default|10.0.2.0",  "operation": "Del", "field_values": bfd_fvs},
                addr: crate::common_bridge_sp::<BfdSessionTable>(&runtime.get_swbus_edge()) },
            recv! { key: "switch0_dpu0", data: {"key": "default|default|10.0.3.0",  "operation": "Del", "field_values": bfd_fvs},
                addr: crate::common_bridge_sp::<BfdSessionTable>(&runtime.get_swbus_edge()) },
            // simulate delete of Dpu entry
            send! { key: Dpu::table_name(), data: { "key": DpuActor::dpu_table_name(), "operation": "Del", "field_values": dpu_fvs},
                addr: crate::common_bridge_sp::<Dpu>(&runtime.get_swbus_edge()) },
>>>>>>> 75c5425a
        ];
        test::run_commands(&runtime, runtime.sp("dpu", "switch0_dpu0"), &commands).await;
        if tokio::time::timeout(Duration::from_secs(1), handle).await.is_err() {
            panic!("timeout waiting for actor to terminate");
        }
    }

    #[tokio::test]
    async fn remote_dpu_actor() {
        let runtime = test::create_actor_runtime(1, "10.0.0.0", "10::").await;

        let rdpu_actor = DpuActor {
            id: "test-rdpu".into(),
            dpu: None,
            bridges: Vec::new(),
        };

        let handle = runtime.spawn(rdpu_actor, "dpu", "test-rdpu");

        let rdpu = make_remote_dpu_object(1, 1);
        let fvs = to_field_values(&rdpu).unwrap();
        let rdpu_obj = serde_json::to_value(fvs).unwrap();
        let rdpu_state = DpuActorState::from_remote_dpu("test-rdpu", &rdpu);

        #[rustfmt::skip]
        let commands = [
            // Receiving DPU config-db object from swss-common bridge
<<<<<<< HEAD
            send! { key: DpuActor::remote_dpu_table_name(), data: { "key": "test-rdpu", "operation": "Set", "field_values": rdpu_obj}, addr: runtime.sp("swss-common-bridge", DpuActor::remote_dpu_table_name()) },
=======
            send! { key: RemoteDpu::table_name(), data: { "key": "test-rdpu", "operation": "Set", "field_values": rdpu_obj}, addr: crate::common_bridge_sp::<RemoteDpu>(&runtime.get_swbus_edge()) },
>>>>>>> 75c5425a
            send! { key: "DPUStateRegister|vdpu/test-vdpu", data: { "active": true}, addr: runtime.sp("vdpu", "test-vdpu") },
            recv! { key: "DPUStateUpdate|test-rdpu", data: rdpu_state, addr: runtime.sp("vdpu", "test-vdpu") },

            // simulate delete of Dpu entry
<<<<<<< HEAD
            send! { key: DpuActor::remote_dpu_table_name(), data: { "key": DpuActor::remote_dpu_table_name(), "operation": "Del", "field_values": rdpu_obj}, addr: runtime.sp("swss-common-bridge", DpuActor::remote_dpu_table_name()) },
=======
            send! { key: RemoteDpu::table_name(), data: { "key": RemoteDpu::table_name(), "operation": "Del", "field_values": rdpu_obj}, addr: crate::common_bridge_sp::<RemoteDpu>(&runtime.get_swbus_edge()) },
>>>>>>> 75c5425a
        ];
        test::run_commands(&runtime, runtime.sp("dpu", "test-rdpu"), &commands).await;
        if tokio::time::timeout(Duration::from_secs(1), handle).await.is_err() {
            panic!("timeout waiting for actor to terminate");
        }
    }
}<|MERGE_RESOLUTION|>--- conflicted
+++ resolved
@@ -11,11 +11,7 @@
 use std::sync::Arc;
 use swbus_actor::{state::incoming::Incoming, state::outgoing::Outgoing, Actor, ActorMessage, Context, State};
 use swbus_edge::SwbusEdgeRuntime;
-<<<<<<< HEAD
-use swss_common::{KeyOpFieldValues, KeyOperation, SubscriberStateTable};
-=======
 use swss_common::{KeyOpFieldValues, KeyOperation, SonicDbTable, SubscriberStateTable};
->>>>>>> 75c5425a
 use swss_common_bridge::consumer::{spawn_consumer_bridge, ConsumerBridge};
 use tracing::{debug, error, info};
 
@@ -58,17 +54,6 @@
 
     // returns the main Db table name that this actor is associated to
     fn dpu_table_name() -> &'static str {
-<<<<<<< HEAD
-        "DPU"
-    }
-
-    fn remote_dpu_table_name() -> &'static str {
-        "REMOTE_DPU"
-    }
-
-    fn get_dpu_state(incoming: &Incoming) -> Result<DpuState> {
-        let dpu_state_kfv: KeyOpFieldValues = incoming.get("DPU_STATE")?.deserialize_data()?;
-=======
         Dpu::table_name()
     }
 
@@ -78,26 +63,17 @@
 
     fn get_dpu_state(incoming: &Incoming) -> Result<DpuState> {
         let dpu_state_kfv: KeyOpFieldValues = incoming.get(DpuState::table_name())?.deserialize_data()?;
->>>>>>> 75c5425a
         Ok(swss_serde::from_field_values(&dpu_state_kfv.field_values)?)
     }
 
     fn get_bfd_probe_state(incoming: &Incoming) -> Result<DashBfdProbeState> {
-<<<<<<< HEAD
-        let bfd_probe_kfv: KeyOpFieldValues = incoming.get("DASH_BFD_PROBE_STATE")?.deserialize_data()?;
-=======
         let bfd_probe_kfv: KeyOpFieldValues = incoming.get(DashBfdProbeState::table_name())?.deserialize_data()?;
->>>>>>> 75c5425a
         Ok(swss_serde::from_field_values(&bfd_probe_kfv.field_values)?)
     }
 
     fn get_dash_ha_global_config(incoming: &Incoming) -> Result<DashHaGlobalConfig> {
-<<<<<<< HEAD
-        let ha_global_config_kfv: KeyOpFieldValues = incoming.get("DASH_HA_GLOBAL_CONFIG")?.deserialize_data()?;
-=======
         let ha_global_config_kfv: KeyOpFieldValues =
             incoming.get(DashHaGlobalConfig::table_name())?.deserialize_data()?;
->>>>>>> 75c5425a
         Ok(swss_serde::from_field_values(&ha_global_config_kfv.field_values)?)
     }
 
@@ -113,15 +89,9 @@
         tokio::task::spawn(dpu_ac.run());
 
         // dpu actor is spawned for both local dpu and remote dpu
-<<<<<<< HEAD
-        let config_db = crate::db_named("CONFIG_DB").await?;
-        let sst = SubscriberStateTable::new_async(config_db, Self::dpu_table_name(), None, None).await?;
-        let addr = edge_runtime.new_sp("swss-common-bridge", Self::dpu_table_name());
-=======
         let config_db = crate::db_named(Dpu::db_name()).await?;
         let sst = SubscriberStateTable::new_async(config_db, Self::dpu_table_name(), None, None).await?;
         let addr = crate::common_bridge_sp::<Dpu>(&edge_runtime);
->>>>>>> 75c5425a
         let base_addr = edge_runtime.get_base_sp();
         spawn_consumer_bridge(
             edge_runtime.clone(),
@@ -136,15 +106,9 @@
             |_| true,
         );
 
-<<<<<<< HEAD
-        let config_db = crate::db_named("CONFIG_DB").await?;
-        let sst = SubscriberStateTable::new_async(config_db, Self::remote_dpu_table_name(), None, None).await?;
-        let addr = edge_runtime.new_sp("swss-common-bridge", Self::remote_dpu_table_name());
-=======
         let config_db = crate::db_named(RemoteDpu::db_name()).await?;
         let sst = SubscriberStateTable::new_async(config_db, Self::remote_dpu_table_name(), None, None).await?;
         let addr = crate::common_bridge_sp::<RemoteDpu>(&edge_runtime);
->>>>>>> 75c5425a
         let base_addr = edge_runtime.get_base_sp();
         spawn_consumer_bridge(
             edge_runtime.clone(),
@@ -191,15 +155,8 @@
                 // DASH_HA_GLOBAL_CONFIG from common-bridge sent to this actor instance only.
                 // Key is DASH_HA_GLOBAL_CONFIG
                 self.bridges.push(
-<<<<<<< HEAD
-                    spawn_consumer_bridge_for_actor(
-                        context.get_edge_runtime().clone(),
-                        "CONFIG_DB",
-                        "DASH_HA_GLOBAL_CONFIG",
-=======
                     spawn_consumer_bridge_for_actor::<DashHaGlobalConfig>(
                         context.get_edge_runtime().clone(),
->>>>>>> 75c5425a
                         Self::name(),
                         Some(&self.id),
                         true,
@@ -210,67 +167,14 @@
                 // REMOTE_DPU from common-bridge sent to this actor instance only.
                 // Key is REMOTE_DPU|<remote_dpu_id>
                 self.bridges.push(
-<<<<<<< HEAD
-                    spawn_consumer_bridge_for_actor(
-                        context.get_edge_runtime().clone(),
-                        "CONFIG_DB",
-                        "REMOTE_DPU",
-=======
                     spawn_consumer_bridge_for_actor::<RemoteDpu>(
                         context.get_edge_runtime().clone(),
->>>>>>> 75c5425a
                         Self::name(),
                         Some(&self.id),
                         false,
                     )
                     .await?,
                 );
-<<<<<<< HEAD
-
-                // DASH_BFD_PROBE_STATE from common-bridge sent to this actor instance only.
-                // Key is DASH_BFD_PROBE_STATE
-                self.bridges.push(
-                    spawn_consumer_bridge_for_actor(
-                        context.get_edge_runtime().clone(),
-                        "DPU_STATE_DB",
-                        "DASH_BFD_PROBE_STATE",
-                        Self::name(),
-                        Some(&self.id),
-                        true,
-                    )
-                    .await?,
-                );
-
-                // DPU_STATE from common-bridge sent to this actor instance only. The selector closure is
-                // used to filter out the DPU_STATE for this DPU instance only.
-                self.bridges.push(
-                    spawn_consumer_bridge_for_actor_with_selector(
-                        context.get_edge_runtime().clone(),
-                        "CHASSIS_STATE_DB",
-                        "DPU_STATE",
-                        Self::name(),
-                        Some(&self.id),
-                        true, /* key will be DPU_STATE only */
-                        move |kfv: &KeyOpFieldValues| {
-                            let dev = &kfv.key[3..];
-                            if let Ok(slot) = dev.parse::<u32>() {
-                                return slot == dpu_id;
-                            }
-                            false
-                        },
-                    )
-                    .await?,
-                );
-            }
-        } else {
-            debug!(
-                "DPU {} is not local. local DPU slot is {}",
-                self.id,
-                crate::get_slot_id(context.get_edge_runtime())
-            );
-        }
-
-=======
 
                 // DASH_BFD_PROBE_STATE from common-bridge sent to this actor instance only.
                 // Key is DASH_BFD_PROBE_STATE
@@ -311,7 +215,6 @@
             );
         }
 
->>>>>>> 75c5425a
         // notify dependent actors about the state of this DPU
         self.update_dpu_state(incoming, outgoing, None)?;
         Ok(())
@@ -410,19 +313,12 @@
         Ok(())
     }
 
-<<<<<<< HEAD
-    fn create_bfd_session(
-=======
     fn update_bfd_session(
->>>>>>> 75c5425a
         &self,
         peer_ip: &str,
         global_cfg: &DashHaGlobalConfig,
         outgoing: &mut Outgoing,
-<<<<<<< HEAD
-=======
         shutdown: bool,
->>>>>>> 75c5425a
     ) -> Result<()> {
         // todo: this needs to wait until HaScope has been activated.
         let Some(DpuData::LocalDpu { ref dpu, .. }) = self.dpu else {
@@ -440,44 +336,26 @@
         };
 
         let fv = swss_serde::to_field_values(&bfd_session)?;
-<<<<<<< HEAD
-        let kfv = KeyOpFieldValues {
-            key: format!("default|default|{}", peer_ip),
-            operation: KeyOperation::Set,
-=======
         let oper = if shutdown { KeyOperation::Del } else { KeyOperation::Set };
         let kfv = KeyOpFieldValues {
             key: format!("default|default|{}", peer_ip),
             operation: oper,
->>>>>>> 75c5425a
             field_values: fv,
         };
 
         let msg = ActorMessage::new(self.id.clone(), &kfv)?;
-<<<<<<< HEAD
-        outgoing.send(outgoing.from_my_sp("swss-common-bridge", "BFD_SESSION_TABLE"), msg);
-        Ok(())
-    }
-
-    fn create_bfd_sessions(&self, state: &mut State) -> Result<()> {
-=======
         outgoing.send(outgoing.common_bridge_sp::<BfdSessionTable>(), msg);
         Ok(())
     }
 
     fn update_bfd_sessions(&self, state: &mut State, shutdown: bool) -> Result<()> {
->>>>>>> 75c5425a
         if !self.is_local_managed() {
             debug!("DPU is not managed by this HA instance. Ignore BFD session creation");
             return Ok(());
         }
         let (_internal, incoming, outgoing) = state.get_all();
         let global_cfg = Self::get_dash_ha_global_config(incoming)?;
-<<<<<<< HEAD
-        let remote_dpu_msgs = incoming.get_by_prefix("REMOTE_DPU");
-=======
         let remote_dpu_msgs = incoming.get_by_prefix(RemoteDpu::table_name());
->>>>>>> 75c5425a
         let mut remote_npus: Vec<String> = remote_dpu_msgs
             .iter()
             .filter_map(|entry| {
@@ -500,11 +378,7 @@
         remote_npus.push(npu_ipv4.clone());
         remote_npus.sort();
         for npu in remote_npus {
-<<<<<<< HEAD
-            self.create_bfd_session(&npu, &global_cfg, outgoing)?;
-=======
             self.update_bfd_session(&npu, &global_cfg, outgoing, shutdown)?;
->>>>>>> 75c5425a
         }
         Ok(())
     }
@@ -521,8 +395,6 @@
             context.stop();
             return Ok(());
         }
-<<<<<<< HEAD
-=======
 
         let rdpu: RemoteDpu = swss_serde::from_field_values(&dpu_kfv.field_values)?;
         self.dpu = Some(DpuData::RemoteDpu(rdpu));
@@ -586,63 +458,7 @@
                 debug!("No action is needed");
             }
         }
->>>>>>> 75c5425a
-
-        let rdpu: RemoteDpu = swss_serde::from_field_values(&dpu_kfv.field_values)?;
-        self.dpu = Some(DpuData::RemoteDpu(rdpu));
-        // notify dependent actors about the state of this DPU
-        self.update_dpu_state(incoming, outgoing, None)?;
-        Ok(())
-    }
-
-    fn handle_remote_dpu_message_to_local_dpu(&mut self, state: &mut State, key: &str) -> Result<()> {
-        let (_internal, incoming, outgoing) = state.get_all();
-        let dpu_kfv: KeyOpFieldValues = incoming.get(key)?.deserialize_data()?;
-
-        let remote_dpu: RemoteDpu = swss_serde::from_field_values(&dpu_kfv.field_values)?;
-
-        // create bfd session
-        if incoming.get_by_prefix(HaRoleActivated::msg_key_prefix()).is_empty() {
-            // HA role is not activated. Do not create BFD sessions
-            return Ok(());
-        }
-        let kfv: KeyOpFieldValues = incoming.get("DASH_HA_GLOBAL_CONFIG")?.deserialize_data()?;
-        let global_cfg: DashHaGlobalConfig = swss_serde::from_field_values(&kfv.field_values)?;
-        self.create_bfd_session(&remote_dpu.npu_ipv4, &global_cfg, outgoing)?;
-        Ok(())
-    }
-
-    async fn handle_remote_dpu_message(&mut self, state: &mut State, key: &str, context: &mut Context) -> Result<()> {
-        if self.dpu.is_none() || matches!(self.dpu.as_ref().unwrap(), DpuData::RemoteDpu(_)) {
-            self.handle_remote_dpu_message_to_remote_dpu(state, key, context)
-        } else {
-            self.handle_remote_dpu_message_to_local_dpu(state, key)
-        }
-    }
-
-    fn handle_dash_ha_global_config(&mut self, state: &mut State, key: &str) -> Result<()> {
-        let incoming = state.incoming();
-        if incoming.get_by_prefix(HaRoleActivated::msg_key_prefix()).is_empty() {
-            // HA role is not activated. Do not create BFD sessions
-            return Ok(());
-        }
-        self.create_bfd_sessions(state)?;
-        Ok(())
-    }
-
-    fn is_local_managed(&self) -> bool {
-        if let Some(DpuData::LocalDpu { is_managed, .. }) = self.dpu {
-            return is_managed;
-        }
-        false
-    }
-
-    fn handle_ha_role_activation(&mut self, state: &mut State, key: &str) -> Result<()> {
-        let (_internal, incoming, outgoing) = state.get_all();
-        let ha_role: HaRoleActivated = incoming.get(key)?.deserialize_data()?;
-        debug!("Received HA role activation: {}", ha_role.role);
-        // HA role is activated. Reconfigure BFD sessions
-        self.create_bfd_sessions(state)?;
+
         Ok(())
     }
 }
@@ -667,15 +483,9 @@
         // the rest of the messages are only for locally managed dpu
         if !self.is_local_managed() {
             return Ok(());
-<<<<<<< HEAD
-        } else if key == "DASH_HA_GLOBAL_CONFIG" {
-            return self.handle_dash_ha_global_config(state, key);
-        } else if key == "DPU_STATE" || key == "DASH_BFD_PROBE_STATE" {
-=======
         } else if key == DashHaGlobalConfig::table_name() {
             return self.handle_dash_ha_global_config(state, key);
         } else if key == DpuState::table_name() || key == DashBfdProbeState::table_name() {
->>>>>>> 75c5425a
             return self.update_dpu_state(incoming, outgoing, None);
         } else if HaRoleActivated::is_my_msg(key) {
             // When HA role is activated, reconfigure BFD sessions
@@ -690,11 +500,7 @@
 
 #[cfg(test)]
 mod test {
-<<<<<<< HEAD
-    use crate::db_structs::{BfdSessionTable, RemoteDpu};
-=======
     use crate::db_structs::{BfdSessionTable, DashBfdProbeState, DashHaGlobalConfig, Dpu, DpuState, RemoteDpu};
->>>>>>> 75c5425a
     use crate::{
         actors::{
             dpu::DpuActor,
@@ -705,10 +511,7 @@
 
     use crate::ha_actor_messages::DpuActorState;
     use std::time::Duration;
-<<<<<<< HEAD
-=======
     use swss_common::SonicDbTable;
->>>>>>> 75c5425a
     use swss_serde::to_field_values;
     #[tokio::test]
     async fn dpu_actor() {
@@ -759,46 +562,14 @@
         #[rustfmt::skip]
         let commands = [
             // Bring up dpu
-<<<<<<< HEAD
-            send! { key: "DPU_STATE", data: { "key": "DPU1", "operation": "Set", "field_values": serde_json::to_value(to_field_values(&dpu_pmon_up_state).unwrap()).unwrap()} },
-            // Receiving DPU config-db object from swss-common bridge
-            send! { key: DpuActor::dpu_table_name(), data: { "key": "switch0_dpu0", "operation": "Set", "field_values": dpu_fvs}, addr: runtime.sp("swss-common-bridge", DpuActor::dpu_table_name()) },
-=======
             send! { key: DpuState::table_name(), data: { "key": "DPU1", "operation": "Set", "field_values": serde_json::to_value(to_field_values(&dpu_pmon_up_state).unwrap()).unwrap()} },
             // Receiving DPU config-db object from swss-common bridge
             send! { key: Dpu::table_name(), data: { "key": "switch0_dpu0", "operation": "Set", "field_values": dpu_fvs},
                     addr: crate::common_bridge_sp::<Dpu>(&runtime.get_swbus_edge()) },
->>>>>>> 75c5425a
             send! { key: "DPUStateRegister|vdpu/test-vdpu", data: { "active": true}, addr: runtime.sp("vdpu", "test-vdpu") },
             recv! { key: "DPUStateUpdate|switch0_dpu0", data: dpu_actor_state_wo_bfd, addr: runtime.sp("vdpu", "test-vdpu") },
             send! { key: "REMOTE_DPU|switch1_dpu0", data: { "key": "REMOTE_DPU|switch1_dpu0", "operation": "Set", "field_values": serde_json::to_value(&remote_dpu1_fvs).unwrap() }},
             send! { key: "REMOTE_DPU|switch2_dpu0", data: { "key": "REMOTE_DPU|switch2_dpu0", "operation": "Set", "field_values": serde_json::to_value(&remote_dpu2_fvs).unwrap()}},
-<<<<<<< HEAD
-            send! { key: "DASH_HA_GLOBAL_CONFIG", data: { "key": "DASH_HA_GLOBAL_CONFIG", "operation": "Set", "field_values": dash_global_cfg_fvs} },
-
-            send! { key: format!("{}vpdu1|scope1", HaRoleActivated::msg_key_prefix()), data: { "role": "active"}, addr: runtime.sp("ha-scope", "vpdu1|scope1") },
-            recv! { key: "switch0_dpu0", data: {"key": "default|default|10.0.0.0",  "operation": "Set", "field_values": bfd_fvs}, addr: runtime.sp("swss-common-bridge", "BFD_SESSION_TABLE") },
-            recv! { key: "switch0_dpu0", data: {"key": "default|default|10.0.1.0",  "operation": "Set", "field_values": bfd_fvs}, addr: runtime.sp("swss-common-bridge", "BFD_SESSION_TABLE") },
-            recv! { key: "switch0_dpu0", data: {"key": "default|default|10.0.2.0",  "operation": "Set", "field_values": bfd_fvs}, addr: runtime.sp("swss-common-bridge", "BFD_SESSION_TABLE") },
-            send! { key: "REMOTE_DPU|switch3_dpu0", data: { "key": "REMOTE_DPU|switch3_dpu0", "operation": "Set", "field_values": serde_json::to_value(&remote_dpu3_fvs).unwrap()}},
-            recv! { key: "switch0_dpu0", data: {"key": "default|default|10.0.3.0",  "operation": "Set", "field_values": bfd_fvs}, addr: runtime.sp("swss-common-bridge", "BFD_SESSION_TABLE") },
-
-            send! { key: "DASH_BFD_PROBE_STATE", data: { "key": "", "operation": "Set", "field_values":serde_json::to_value(to_field_values(&dpu_bfd_up_state).unwrap()).unwrap()} },
-            recv! { key: "DPUStateUpdate|switch0_dpu0", data: dpu_actor_up_state, addr: runtime.sp("vdpu", "test-vdpu") },
-
-            // Simulate DPU_STATE planes going down then up
-            send! { key: "DPU_STATE", data: { "key": "DPU1", "operation": "Set", "field_values": serde_json::to_value(to_field_values(&dpu_pmon_down_state).unwrap()).unwrap()} },
-            recv! { key: "DPUStateUpdate|switch0_dpu0", data: dpu_actor_pmon_down_state, addr: runtime.sp("vdpu", "test-vdpu") },
-            send! { key: "DPU_STATE", data: { "key": "DPU1", "operation": "Set", "field_values": serde_json::to_value(to_field_values(&dpu_pmon_up_state).unwrap()).unwrap()} },
-            recv! { key: "DPUStateUpdate|switch0_dpu0", data: dpu_actor_up_state, addr: runtime.sp("vdpu", "test-vdpu") },
-
-            // Simulate BFD probe going down
-            send! { key: "DASH_BFD_PROBE_STATE", data: { "key": "", "operation": "Set", "field_values": serde_json::to_value(to_field_values(&dpu_bfd_down_state).unwrap()).unwrap()} },
-            recv! { key: "DPUStateUpdate|switch0_dpu0", data: dpu_actor_bfd_down_state, addr: runtime.sp("vdpu", "test-vdpu") },
-            
-            // simulate delete of Dpu entry
-            send! { key: DpuActor::dpu_table_name(), data: { "key": DpuActor::dpu_table_name(), "operation": "Del", "field_values": dpu_fvs}, addr: runtime.sp("swss-common-bridge", DpuActor::dpu_table_name()) },
-=======
             send! { key: DashHaGlobalConfig::table_name(), data: { "key": DashHaGlobalConfig::table_name(), "operation": "Set", "field_values": dash_global_cfg_fvs} },
 
             send! { key: format!("{}vpdu1|scope1", HaRoleActivated::msg_key_prefix()), data: { "role": "active"}, addr: runtime.sp("ha-scope", "vpdu1|scope1") },
@@ -838,7 +609,6 @@
             // simulate delete of Dpu entry
             send! { key: Dpu::table_name(), data: { "key": DpuActor::dpu_table_name(), "operation": "Del", "field_values": dpu_fvs},
                 addr: crate::common_bridge_sp::<Dpu>(&runtime.get_swbus_edge()) },
->>>>>>> 75c5425a
         ];
         test::run_commands(&runtime, runtime.sp("dpu", "switch0_dpu0"), &commands).await;
         if tokio::time::timeout(Duration::from_secs(1), handle).await.is_err() {
@@ -866,20 +636,12 @@
         #[rustfmt::skip]
         let commands = [
             // Receiving DPU config-db object from swss-common bridge
-<<<<<<< HEAD
-            send! { key: DpuActor::remote_dpu_table_name(), data: { "key": "test-rdpu", "operation": "Set", "field_values": rdpu_obj}, addr: runtime.sp("swss-common-bridge", DpuActor::remote_dpu_table_name()) },
-=======
             send! { key: RemoteDpu::table_name(), data: { "key": "test-rdpu", "operation": "Set", "field_values": rdpu_obj}, addr: crate::common_bridge_sp::<RemoteDpu>(&runtime.get_swbus_edge()) },
->>>>>>> 75c5425a
             send! { key: "DPUStateRegister|vdpu/test-vdpu", data: { "active": true}, addr: runtime.sp("vdpu", "test-vdpu") },
             recv! { key: "DPUStateUpdate|test-rdpu", data: rdpu_state, addr: runtime.sp("vdpu", "test-vdpu") },
 
             // simulate delete of Dpu entry
-<<<<<<< HEAD
-            send! { key: DpuActor::remote_dpu_table_name(), data: { "key": DpuActor::remote_dpu_table_name(), "operation": "Del", "field_values": rdpu_obj}, addr: runtime.sp("swss-common-bridge", DpuActor::remote_dpu_table_name()) },
-=======
             send! { key: RemoteDpu::table_name(), data: { "key": RemoteDpu::table_name(), "operation": "Del", "field_values": rdpu_obj}, addr: crate::common_bridge_sp::<RemoteDpu>(&runtime.get_swbus_edge()) },
->>>>>>> 75c5425a
         ];
         test::run_commands(&runtime, runtime.sp("dpu", "test-rdpu"), &commands).await;
         if tokio::time::timeout(Duration::from_secs(1), handle).await.is_err() {
