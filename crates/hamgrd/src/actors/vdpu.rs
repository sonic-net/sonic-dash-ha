use crate::actors::dpu::DpuActor;
use crate::actors::DbBasedActor;
use crate::db_structs::VDpu;
use crate::ha_actor_messages::{ActorRegistration, DpuActorState, RegistrationType, VDpuActorState};
use anyhow::Result;
use sonic_common::SonicDbTable;
use swbus_actor::Context;
use swbus_actor::{state::incoming::Incoming, state::outgoing::Outgoing, Actor, State};
use swss_common::{KeyOpFieldValues, KeyOperation};
use tracing::{error, instrument};

pub struct VDpuActor {
    /// The id of this vdpu
    id: String,
    vdpu: Option<VDpu>,
}

impl DbBasedActor for VDpuActor {
    fn new(key: String) -> Result<Self> {
        let actor = VDpuActor { id: key, vdpu: None };
        Ok(actor)
    }

    fn table_name() -> &'static str {
        VDpu::table_name()
    }

    fn name() -> &'static str {
        "vdpu"
    }
}

impl VDpuActor {
    fn register_to_dpu_actor(&self, outgoing: &mut Outgoing, active: bool) -> Result<()> {
        if self.vdpu.is_none() {
            return Ok(());
        }
        let msg = ActorRegistration::new_actor_msg(active, RegistrationType::DPUState, &self.id)?;
        for dpu_id in &self.vdpu.as_ref().unwrap().main_dpu_ids {
            outgoing.send(outgoing.from_my_sp(DpuActor::name(), dpu_id), msg.clone());
        }
        Ok(())
    }

    fn do_cleanup(&mut self, _context: &mut Context, state: &mut State) {
        // unregister from the DPU Actor
        let result = self.register_to_dpu_actor(state.outgoing(), false);
        if result.is_err() {
            error!("Failed to unregister from DPU Actor: {:?}", result.err());
        }
    }

    async fn handle_vdpu_message(&mut self, state: &mut State, key: &str, context: &mut Context) -> Result<()> {
        let (_internal, incoming, outgoing) = state.get_all();
        let dpu_kfv: KeyOpFieldValues = incoming.get(key)?.deserialize_data()?;
        if dpu_kfv.operation == KeyOperation::Del {
            // unregister from the DPU Actor
            self.do_cleanup(context, state);
            context.stop();
            return Ok(());
        }

        self.vdpu = Some(swss_serde::from_field_values(&dpu_kfv.field_values)?);

        // Subscribe to the DPU Actor for state updates
        self.register_to_dpu_actor(outgoing, true)?;
        Ok(())
    }

    async fn handle_dpu_state_update(&mut self, incoming: &Incoming, outgoing: &mut Outgoing) -> Result<()> {
        let Some(vdpu_state) = self.calculate_vdpu_state(incoming) else {
            // vdpu data is not available yet
            return Ok(());
        };
        let msg = vdpu_state.to_actor_msg(&self.id)?;
        let peer_actors = ActorRegistration::get_registered_actors(incoming, RegistrationType::VDPUState);
        for actor_sp in peer_actors {
            outgoing.send(actor_sp, msg.clone());
        }
        Ok(())
    }

    fn calculate_vdpu_state(&self, incoming: &Incoming) -> Option<VDpuActorState> {
        if self.vdpu.as_ref().unwrap().main_dpu_ids.is_empty() {
            return None;
        }
        // only one dpu is supported for now
        let dpu_id = &self.vdpu.as_ref().unwrap().main_dpu_ids[0];
        let msg = incoming.get(&format!("{}{}", DpuActorState::msg_key_prefix(), dpu_id));

        let Ok(msg) = msg else {
            // dpu data is not available yet
            return None;
        };

        if let Ok(dpu) = msg.deserialize_data::<DpuActorState>() {
            let vdpu = VDpuActorState { up: dpu.up, dpu };
            Some(vdpu)
        } else {
            error!("Failed to deserialize DpuActorState from the message");
            None
        }
    }

    async fn handle_vdpu_state_registration(
        &mut self,
        key: &str,
        incoming: &Incoming,
        outgoing: &mut Outgoing,
    ) -> Result<()> {
        let entry = incoming.get_entry(key)?;
        let ActorRegistration { active, .. } = entry.msg.deserialize_data()?;
        if active {
            let Some(vdpu_state) = self.calculate_vdpu_state(incoming) else {
                // vdpu data is not available yet
                return Ok(());
            };
            let msg = vdpu_state.to_actor_msg(&self.id)?;
            outgoing.send(entry.source.clone(), msg);
        }
        Ok(())
    }
}

impl Actor for VDpuActor {
    #[instrument(name="handle_message", level="info", skip_all, fields(actor=format!("vdpu/{}", self.id), key=key))]
    async fn handle_message(&mut self, state: &mut State, key: &str, context: &mut Context) -> Result<()> {
        if key == Self::table_name() {
            return self.handle_vdpu_message(state, key, context).await;
        }

        if self.vdpu.is_none() {
            return Ok(());
        }

        let (_internal, incoming, outgoing) = state.get_all();

        if DpuActorState::is_my_msg(key) {
            return self.handle_dpu_state_update(incoming, outgoing).await;
        } else if ActorRegistration::is_my_msg(key, RegistrationType::VDPUState) {
            return self.handle_vdpu_state_registration(key, incoming, outgoing).await;
        }

        Ok(())
    }
}

#[cfg(test)]
mod test {
    use crate::db_structs::VDpu;
    use crate::ha_actor_messages::{ActorRegistration, RegistrationType};
    use crate::{
        actors::{
            dpu::DpuActor,
            ha_set::HaSetActor,
            test::{self, make_remote_dpu_actor_state, recv, send},
            vdpu::VDpuActor,
            DbBasedActor,
        },
        ha_actor_messages::*,
    };
    use sonic_common::SonicDbTable;
    use std::time::Duration;

    #[tokio::test]
    async fn vdpu_actor() {
        let runtime = test::create_actor_runtime(1, "10.0.0.0", "10::").await;

        let dpu_actor_down_state = make_remote_dpu_actor_state(1, 0);
        let mut dpu_actor_up_state = dpu_actor_down_state.clone();
        dpu_actor_up_state.up = true;
        let vdpu_actor = VDpuActor {
            id: "test-vdpu".into(),
            vdpu: None,
        };

        let handle = runtime.spawn(vdpu_actor, VDpuActor::name(), "test-vdpu");

        #[rustfmt::skip]
        let commands = [
            // Receiving DPU config-db object from swss-common bridge
            send! { key: VDpu::table_name(), data: { "key": VDpuActor::table_name(), "operation": "Set", "field_values": {"main_dpu_ids": "switch1_dpu0" }},
                    addr: crate::common_bridge_sp::<VDpu>(&runtime.get_swbus_edge()) },
            recv! { key: ActorRegistration::msg_key(RegistrationType::DPUState, "test-vdpu"), data: { "active": true },
                    addr: runtime.sp(DpuActor::name(), "switch1_dpu0") },

            // receive VDPU state registration
            send! { key: ActorRegistration::msg_key(RegistrationType::VDPUState, "test-ha-set"), data: { "active": true},
                    addr: runtime.sp(HaSetActor::name(), "test-ha-set") },

            // receive DPU state update
            send! { key: DpuActorState::msg_key("switch1_dpu0"), data: dpu_actor_up_state, addr: runtime.sp(DpuActor::name(), "switch1_dpu0") },
            recv! { key: VDpuActorState::msg_key("test-vdpu"), data: { "up": true, "dpu": dpu_actor_up_state },
                    addr: runtime.sp(HaSetActor::name(), "test-ha-set") },

            // receive DPU down update
            send! { key: DpuActorState::msg_key("switch1_dpu0"), data: dpu_actor_down_state, addr: runtime.sp(DpuActor::name(), "switch1_dpu0") },
            recv! { key: VDpuActorState::msg_key("test-vdpu"), data: { "up": false, "dpu": dpu_actor_down_state },
                    addr: runtime.sp(HaSetActor::name(), "test-ha-set") },

            send! { key: VDpuActor::table_name(), data: { "key": VDpuActor::table_name(), "operation": "Del", "field_values": {"main_dpu_ids": "switch1_dpu0"}},
                    addr: crate::common_bridge_sp::<VDpu>(&runtime.get_swbus_edge()) },
            recv! { key: ActorRegistration::msg_key(RegistrationType::DPUState, "test-vdpu"), data: { "active": false },
                    addr: runtime.sp(DpuActor::name(), "switch1_dpu0") },
<<<<<<< HEAD

=======
>>>>>>> 75af72e7
        ];

        test::run_commands(&runtime, runtime.sp(VDpuActor::name(), "test-vdpu"), &commands).await;
        if tokio::time::timeout(Duration::from_secs(1), handle).await.is_err() {
            panic!("timeout waiting for actor to terminate");
        }
    }
}<|MERGE_RESOLUTION|>--- conflicted
+++ resolved
@@ -202,10 +202,6 @@
                     addr: crate::common_bridge_sp::<VDpu>(&runtime.get_swbus_edge()) },
             recv! { key: ActorRegistration::msg_key(RegistrationType::DPUState, "test-vdpu"), data: { "active": false },
                     addr: runtime.sp(DpuActor::name(), "switch1_dpu0") },
-<<<<<<< HEAD
-
-=======
->>>>>>> 75af72e7
         ];
 
         test::run_commands(&runtime, runtime.sp(VDpuActor::name(), "test-vdpu"), &commands).await;
