--- conflicted
+++ resolved
@@ -1,11 +1,7 @@
 use crate::actors::dpu::DpuActor;
 use crate::actors::{ActorCreator, DbBasedActor};
-<<<<<<< HEAD
-use crate::ha_actor_messages::{ActorRegistration, DpuActorState, RegistrationType, VDpuActorState};
-=======
 use crate::db_structs::VDpu;
 use crate::ha_actor_messages::{ActorRegistration, DpuActorState, HaRoleActivated, RegistrationType, VDpuActorState};
->>>>>>> e27513dd
 use anyhow::Result;
 use serde::Deserialize;
 use std::collections::HashMap;
@@ -13,23 +9,10 @@
 use swbus_actor::Context;
 use swbus_actor::{state::incoming::Incoming, state::outgoing::Outgoing, Actor, State};
 use swbus_edge::SwbusEdgeRuntime;
-<<<<<<< HEAD
-use swss_common::{KeyOpFieldValues, KeyOperation, SubscriberStateTable};
-use swss_common_bridge::consumer::spawn_consumer_bridge;
-use tracing::error;
-
-/// <https://github.com/sonic-net/SONiC/blob/master/doc/smart-switch/high-availability/smart-switch-ha-detailed-design.md#2111-dpu--vdpu-definitions>
-#[derive(Deserialize, Clone)]
-struct VDpu {
-    main_dpu_ids: Option<String>,
-}
-
-=======
 use swss_common::{KeyOpFieldValues, KeyOperation, SonicDbTable, SubscriberStateTable};
 use swss_common_bridge::consumer::spawn_consumer_bridge;
 use tracing::error;
 
->>>>>>> e27513dd
 pub struct VDpuActor {
     /// The id of this vdpu
     id: String,
@@ -42,17 +25,12 @@
         Ok(actor)
     }
 
-<<<<<<< HEAD
     fn db_name() -> &'static str {
         "CONFIG_DB"
     }
 
     fn table_name() -> &'static str {
-        "VDPU"
-=======
-    fn table_name() -> &'static str {
         VDpu::table_name()
->>>>>>> e27513dd
     }
 
     fn name() -> &'static str {
@@ -65,21 +43,9 @@
         if self.vdpu.is_none() {
             return Ok(());
         }
-<<<<<<< HEAD
-        if let Some(main_dpu_ids) = &self.vdpu.as_ref().unwrap().main_dpu_ids {
-            let msg = ActorRegistration::new_actor_msg(active, RegistrationType::DPUState, &self.id)?;
-            main_dpu_ids
-                .split(',')
-                .map(str::trim)
-                .filter(|s| !s.is_empty())
-                .for_each(|id| {
-                    outgoing.send(outgoing.from_my_sp(DpuActor::name(), id), msg.clone());
-                });
-=======
         let msg = ActorRegistration::new_actor_msg(active, RegistrationType::DPUState, &self.id)?;
         for dpu_id in &self.vdpu.as_ref().unwrap().main_dpu_ids {
             outgoing.send(outgoing.from_my_sp(DpuActor::name(), dpu_id), msg.clone());
->>>>>>> e27513dd
         }
         Ok(())
     }
@@ -115,32 +81,6 @@
     }
 
     fn calculate_vdpu_state(&self, incoming: &Incoming) -> Option<VDpuActorState> {
-<<<<<<< HEAD
-        if let Some(main_dpu_ids) = &self.vdpu.as_ref().unwrap().main_dpu_ids {
-            // currently we only support one main dpu so we just take the first one
-            let dpu_id = main_dpu_ids.split(',').map(str::trim).find(|s| !s.is_empty());
-
-            let Some(dpu_id) = dpu_id else {
-                error!("No main DPU is configured");
-                return None;
-            };
-
-            let msg = incoming.get(&format!("{}{}", DpuActorState::msg_key_prefix(), dpu_id));
-
-            let Ok(msg) = msg else {
-                // dpu data is not available yet
-                return None;
-            };
-
-            if let Ok(dpu) = msg.deserialize_data::<DpuActorState>() {
-                let vdpu = VDpuActorState { up: dpu.up, dpu };
-                return Some(vdpu);
-            } else {
-                error!("Failed to deserialize DpuActorState from the message");
-                return None;
-            }
-        }
-=======
         if self.vdpu.as_ref().unwrap().main_dpu_ids.is_empty() {
             return None;
         }
@@ -161,7 +101,6 @@
             return None;
         }
 
->>>>>>> e27513dd
         None
     }
 
@@ -183,8 +122,6 @@
         }
         Ok(())
     }
-<<<<<<< HEAD
-=======
 
     fn handle_ha_role_activation(&mut self, state: &mut State, key: &str) -> Result<()> {
         let (_internal, incoming, outgoing) = state.get_all();
@@ -196,7 +133,6 @@
 
         Ok(())
     }
->>>>>>> e27513dd
 }
 
 impl Actor for VDpuActor {
@@ -215,12 +151,9 @@
             return self.handle_dpu_state_update(incoming, outgoing).await;
         } else if ActorRegistration::is_my_msg(key, RegistrationType::VDPUState) {
             return self.handle_vdpu_state_registration(key, incoming, outgoing).await;
-<<<<<<< HEAD
-=======
         } else if HaRoleActivated::is_my_msg(key) {
             // When HA role is activated, reconfigure BFD sessions
             return self.handle_ha_role_activation(state, key);
->>>>>>> e27513dd
         }
         Ok(())
     }
@@ -228,94 +161,38 @@
 
 #[cfg(test)]
 mod test {
-<<<<<<< HEAD
-    use crate::ha_actor_messages::{ActorRegistration, RegistrationType};
-
-=======
     use crate::db_structs::VDpu;
     use crate::ha_actor_messages::{ActorRegistration, RegistrationType};
->>>>>>> e27513dd
     use crate::{
         actors::{
             dpu::DpuActor,
             ha_set::HaSetActor,
-<<<<<<< HEAD
-            test::{self, recv, send},
-=======
             test::{self, make_remote_dpu_actor_state, recv, send},
->>>>>>> e27513dd
             vdpu::VDpuActor,
             DbBasedActor,
         },
         ha_actor_messages::*,
     };
     use std::time::Duration;
-<<<<<<< HEAD
-=======
     use swss_common::SonicDbTable;
->>>>>>> e27513dd
 
     #[tokio::test]
     async fn vdpu_actor() {
         let runtime = test::create_actor_runtime(1, "10.0.0.0", "10::").await;
 
-<<<<<<< HEAD
-=======
         let dpu_actor_down_state = make_remote_dpu_actor_state(1, 0);
         let mut dpu_actor_up_state = dpu_actor_down_state.clone();
         dpu_actor_up_state.up = true;
->>>>>>> e27513dd
         let vdpu_actor = VDpuActor {
             id: "test-vdpu".into(),
             vdpu: None,
         };
 
         let handle = runtime.spawn(vdpu_actor, VDpuActor::name(), "test-vdpu");
-<<<<<<< HEAD
-        let dpu_obj = serde_json::json!({"pa_ipv4": "1.2.3.4",
-            "dpu_id": 1,
-            "dpu_name":"switch1_dpu0",
-            "is_managed":true,
-            "orchagent_zmq_port": 8100,
-            "swbus_port": 23606,
-            "midplane_ipv4": "127.0.0.1",
-            "remote_dpu": false,
-            "npu_ipv4": "10.0.1.0",
-        });
-        let mut down_dpu_obj = dpu_obj.clone();
-        down_dpu_obj
-            .as_object_mut()
-            .unwrap()
-            .insert("up".to_string(), serde_json::json!(false));
-        let mut up_dpu_obj = dpu_obj.clone();
-        up_dpu_obj
-            .as_object_mut()
-            .unwrap()
-            .insert("up".to_string(), serde_json::json!(true));
-=======
->>>>>>> e27513dd
 
         #[rustfmt::skip]
         let commands = [
             // Receiving DPU config-db object from swss-common bridge
-<<<<<<< HEAD
-            send! { key: VDpuActor::table_name(), data: { "key": VDpuActor::table_name(), "operation": "Set", "field_values": {"main_dpu_ids": "switch1_dpu0" }}, addr: runtime.sp("swss-common-bridge", VDpuActor::table_name()) },
-            recv! { key: ActorRegistration::msg_key(RegistrationType::DPUState, "test-vdpu"), data: { "active": true }, addr: runtime.sp(DpuActor::name(), "switch1_dpu0") },
-
-            // receive VDPU state registration
-            send! { key: ActorRegistration::msg_key(RegistrationType::VDPUState, "test-ha-set"), data: { "active": true}, addr: runtime.sp(HaSetActor::name(), "test-ha-set") },
-
-            // receive DPU state update
-            send! { key: DpuActorState::msg_key("switch1_dpu0"), data: up_dpu_obj, addr: runtime.sp(DpuActor::name(), "switch1_dpu0") },
-            recv! { key: VDpuActorState::msg_key("test-vdpu"), data: { "up": true, "dpu": up_dpu_obj }, addr: runtime.sp(HaSetActor::name(), "test-ha-set") },
-
-            // receive DPU down update
-            send! { key: DpuActorState::msg_key("switch1_dpu0"), data: down_dpu_obj, addr: runtime.sp(DpuActor::name(), "switch1_dpu0") },
-            recv! { key: VDpuActorState::msg_key("test-vdpu"), data: { "up": false, "dpu": down_dpu_obj }, addr: runtime.sp(HaSetActor::name(), "test-ha-set") },
-
-            send! { key: VDpuActor::table_name(), data: { "key": VDpuActor::table_name(), "operation": "Del", "field_values": {"main_dpu_ids": "dpu0, dpu1"}}, addr: runtime.sp("swss-common-bridge", VDpuActor::table_name()) },
-            
-=======
             send! { key: VDpu::table_name(), data: { "key": VDpuActor::table_name(), "operation": "Set", "field_values": {"main_dpu_ids": "switch1_dpu0" }},
                     addr: crate::common_bridge_sp::<VDpu>(&runtime.get_swbus_edge()) },
             recv! { key: ActorRegistration::msg_key(RegistrationType::DPUState, "test-vdpu"), data: { "active": true },
@@ -344,7 +221,6 @@
             send! { key: VDpuActor::table_name(), data: { "key": VDpuActor::table_name(), "operation": "Del", "field_values": {"main_dpu_ids": "switch1_dpu0"}},
                     addr: crate::common_bridge_sp::<VDpu>(&runtime.get_swbus_edge()) },
 
->>>>>>> e27513dd
         ];
 
         test::run_commands(&runtime, runtime.sp(VDpuActor::name(), "test-vdpu"), &commands).await;
