--- conflicted
+++ resolved
@@ -30,10 +30,6 @@
 
 pub trait DbBasedActor: Actor {
     fn name() -> &'static str;
-<<<<<<< HEAD
-    fn db_name() -> &'static str;
-=======
->>>>>>> cadfa467
     fn table_name() -> &'static str;
     fn new(key: String) -> AnyhowResult<Self>
     where
