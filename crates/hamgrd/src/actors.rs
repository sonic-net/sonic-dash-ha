--- conflicted
+++ resolved
@@ -50,18 +50,9 @@
 
         tokio::task::spawn(ac.run());
 
-<<<<<<< HEAD
-        let config_db = crate::db_named(Self::db_name()).await?;
-        let sst = SubscriberStateTable::new_async(config_db, Self::table_name(), None, None).await?;
-        let addr = edge_runtime.new_sp(
-            "swss-common-bridge",
-            &format!("{}/{}", Self::db_name(), Self::table_name()),
-        );
-=======
         let config_db = crate::db_named(T::db_name()).await?;
         let sst = SubscriberStateTable::new_async(config_db, T::table_name(), None, None).await?;
         let addr = crate::common_bridge_sp::<T>(&edge_runtime);
->>>>>>> 9317d89c
         let base_addr = edge_runtime.get_base_sp();
         spawn_consumer_bridge(
             edge_runtime.clone(),
@@ -232,11 +223,7 @@
 
     let sst = SubscriberStateTable::new_async(db, T::table_name(), None, None).await?;
 
-<<<<<<< HEAD
-    let addr = edge_runtime.new_sp("swss-common-bridge", &format!("{db_name}/{table_name}"));
-=======
     let addr = crate::common_bridge_sp::<T>(&edge_runtime);
->>>>>>> 9317d89c
 
     if actor_id.is_some() {
         let sp = edge_runtime.new_sp(actor_name, actor_id.unwrap());
@@ -287,11 +274,7 @@
         let dpu_appl_db = crate::db_named(T::db_name()).await?;
         let zpst = ZmqProducerStateTable::new(dpu_appl_db, T::table_name(), zmqc, false).unwrap();
 
-<<<<<<< HEAD
-        let sp = edge_runtime.new_sp("swss-common-bridge", &format!("{db_name}/{table_name}"));
-=======
         let sp = crate::common_bridge_sp::<T>(&edge_runtime);
->>>>>>> 9317d89c
         Ok(spawn_producer_bridge(edge_runtime.clone(), sp, zpst))
     } else {
         if std::env::var("SIM").is_err() {
@@ -300,11 +283,7 @@
         let dpu_appl_db = crate::db_named(T::db_name()).await?;
         let pst = ProducerStateTable::new(dpu_appl_db, T::table_name()).unwrap();
 
-<<<<<<< HEAD
-        let sp = edge_runtime.new_sp("swss-common-bridge", &format!("{db_name}/{table_name}"));
-=======
         let sp = crate::common_bridge_sp::<T>(&edge_runtime);
->>>>>>> 9317d89c
         Ok(spawn_producer_bridge(edge_runtime.clone(), sp, pst))
     }
 }