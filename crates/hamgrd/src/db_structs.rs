--- conflicted
+++ resolved
@@ -1,17 +1,10 @@
 // temporarily disable unused warning until vdpu/ha-set actors are implemented
 #![allow(unused)]
 use anyhow::{Context, Result};
-<<<<<<< HEAD
-use serde::de::{self, Visitor};
-use serde::{Deserialize, Deserializer, Serialize, Serializer};
-use serde_with::formats::CommaSeparator;
-use serde_with::{serde_as, skip_serializing_none, StringWithSeparator};
-use std::fmt;
-=======
 use chrono::DateTime;
 use serde::{de, Deserialize, Deserializer, Serialize, Serializer};
 use serde_with::{formats::CommaSeparator, serde_as, skip_serializing_none, StringWithSeparator};
->>>>>>> 32b72c0c
+use std::fmt;
 use swss_common::{DbConnector, Table};
 use swss_serde::from_table;
 
@@ -81,7 +74,97 @@
     pub session_type: Option<String>,
 }
 
-<<<<<<< HEAD
+#[derive(Serialize, Deserialize, Clone, PartialEq, Eq, Default, Debug)]
+#[serde(rename_all = "lowercase")]
+pub enum DpuPmonStateType {
+    Up,
+    Down,
+    #[default]
+    Unknown,
+}
+
+/// <https://github.com/sonic-net/SONiC/blob/master/doc/smart-switch/pmon/smartswitch-pmon.md#dpu_state-definition>
+#[derive(Serialize, Deserialize, Clone, PartialEq, Eq, Debug)]
+pub struct DpuState {
+    #[serde(default)]
+    pub dpu_midplane_link_state: DpuPmonStateType,
+    #[serde(
+        default = "now_in_millis",
+        deserialize_with = "timestamp_deserialize",
+        serialize_with = "timestamp_serialize"
+    )]
+    pub dpu_midplane_link_time: i64,
+    #[serde(default)]
+    pub dpu_control_plane_state: DpuPmonStateType,
+    #[serde(
+        default = "now_in_millis",
+        deserialize_with = "timestamp_deserialize",
+        serialize_with = "timestamp_serialize"
+    )]
+    pub dpu_control_plane_time: i64,
+    #[serde(default)]
+    pub dpu_data_plane_state: DpuPmonStateType,
+    #[serde(
+        default = "now_in_millis",
+        deserialize_with = "timestamp_deserialize",
+        serialize_with = "timestamp_serialize"
+    )]
+    pub dpu_data_plane_time: i64,
+}
+
+/// <https://github.com/sonic-net/SONiC/blob/master/doc/smart-switch/BFD/SmartSwitchDpuLivenessUsingBfd.md#27-dpu-bfd-session-state-updates>
+#[serde_as]
+#[derive(Serialize, Deserialize, Clone, PartialEq, Eq, Debug)]
+pub struct DashBfdProbeState {
+    #[serde(default)]
+    #[serde_as(as = "StringWithSeparator::<CommaSeparator, String>")]
+    pub v4_bfd_up_sessions: Vec<String>,
+    #[serde(
+        default = "now_in_millis",
+        deserialize_with = "timestamp_deserialize",
+        serialize_with = "timestamp_serialize"
+    )]
+    pub v4_bfd_up_sessions_timestamp: i64,
+    #[serde(default)]
+    #[serde_as(as = "StringWithSeparator::<CommaSeparator, String>")]
+    pub v6_bfd_up_sessions: Vec<String>,
+    #[serde(
+        default = "now_in_millis",
+        deserialize_with = "timestamp_deserialize",
+        serialize_with = "timestamp_serialize"
+    )]
+    pub v6_bfd_up_sessions_timestamp: i64,
+}
+
+fn timestamp_serialize<S>(ts: &i64, serializer: S) -> Result<S::Ok, S::Error>
+where
+    S: Serializer,
+{
+    let datetime =
+        DateTime::from_timestamp_millis(*ts).ok_or_else(|| serde::ser::Error::custom("invalid timestamp"))?;
+    let formatted = datetime.format(TIMESTAMP_FORMAT).to_string();
+    serializer.serialize_str(&formatted)
+}
+
+fn timestamp_deserialize<'de, D>(deserializer: D) -> Result<i64, D::Error>
+where
+    D: Deserializer<'de>,
+{
+    // Handle both missing fields and present fields
+    let opt: Option<String> = Option::deserialize(deserializer)?;
+    match opt {
+        Some(s) => {
+            let naive = chrono::NaiveDateTime::parse_from_str(&s, TIMESTAMP_FORMAT).map_err(de::Error::custom)?;
+            Ok(naive.and_utc().timestamp_millis())
+        }
+        None => Ok(now_in_millis()), // Use default when field is missing
+    }
+}
+
+fn now_in_millis() -> i64 {
+    chrono::Utc::now().timestamp_millis()
+}
+
 /// <https://github.com/sonic-net/SONiC/blob/master/doc/smart-switch/high-availability/smart-switch-ha-detailed-design.md#2121-ha-set-configurations>
 #[serde_as]
 #[skip_serializing_none]
@@ -151,97 +234,6 @@
     pub rx_monitor_timer: Option<u32>,
     pub tx_monitor_timer: Option<u32>,
     pub check_directly_connected: Option<bool>,
-=======
-#[derive(Serialize, Deserialize, Clone, PartialEq, Eq, Default, Debug)]
-#[serde(rename_all = "lowercase")]
-pub enum DpuPmonStateType {
-    Up,
-    Down,
-    #[default]
-    Unknown,
-}
-
-/// <https://github.com/sonic-net/SONiC/blob/master/doc/smart-switch/pmon/smartswitch-pmon.md#dpu_state-definition>
-#[derive(Serialize, Deserialize, Clone, PartialEq, Eq, Debug)]
-pub struct DpuState {
-    #[serde(default)]
-    pub dpu_midplane_link_state: DpuPmonStateType,
-    #[serde(
-        default = "now_in_millis",
-        deserialize_with = "timestamp_deserialize",
-        serialize_with = "timestamp_serialize"
-    )]
-    pub dpu_midplane_link_time: i64,
-    #[serde(default)]
-    pub dpu_control_plane_state: DpuPmonStateType,
-    #[serde(
-        default = "now_in_millis",
-        deserialize_with = "timestamp_deserialize",
-        serialize_with = "timestamp_serialize"
-    )]
-    pub dpu_control_plane_time: i64,
-    #[serde(default)]
-    pub dpu_data_plane_state: DpuPmonStateType,
-    #[serde(
-        default = "now_in_millis",
-        deserialize_with = "timestamp_deserialize",
-        serialize_with = "timestamp_serialize"
-    )]
-    pub dpu_data_plane_time: i64,
-}
-
-/// <https://github.com/sonic-net/SONiC/blob/master/doc/smart-switch/BFD/SmartSwitchDpuLivenessUsingBfd.md#27-dpu-bfd-session-state-updates>
-#[serde_as]
-#[derive(Serialize, Deserialize, Clone, PartialEq, Eq, Debug)]
-pub struct DashBfdProbeState {
-    #[serde(default)]
-    #[serde_as(as = "StringWithSeparator::<CommaSeparator, String>")]
-    pub v4_bfd_up_sessions: Vec<String>,
-    #[serde(
-        default = "now_in_millis",
-        deserialize_with = "timestamp_deserialize",
-        serialize_with = "timestamp_serialize"
-    )]
-    pub v4_bfd_up_sessions_timestamp: i64,
-    #[serde(default)]
-    #[serde_as(as = "StringWithSeparator::<CommaSeparator, String>")]
-    pub v6_bfd_up_sessions: Vec<String>,
-    #[serde(
-        default = "now_in_millis",
-        deserialize_with = "timestamp_deserialize",
-        serialize_with = "timestamp_serialize"
-    )]
-    pub v6_bfd_up_sessions_timestamp: i64,
-}
-
-fn timestamp_serialize<S>(ts: &i64, serializer: S) -> Result<S::Ok, S::Error>
-where
-    S: Serializer,
-{
-    let datetime =
-        DateTime::from_timestamp_millis(*ts).ok_or_else(|| serde::ser::Error::custom("invalid timestamp"))?;
-    let formatted = datetime.format(TIMESTAMP_FORMAT).to_string();
-    serializer.serialize_str(&formatted)
-}
-
-fn timestamp_deserialize<'de, D>(deserializer: D) -> Result<i64, D::Error>
-where
-    D: Deserializer<'de>,
-{
-    // Handle both missing fields and present fields
-    let opt: Option<String> = Option::deserialize(deserializer)?;
-    match opt {
-        Some(s) => {
-            let naive = chrono::NaiveDateTime::parse_from_str(&s, TIMESTAMP_FORMAT).map_err(de::Error::custom)?;
-            Ok(naive.and_utc().timestamp_millis())
-        }
-        None => Ok(now_in_millis()), // Use default when field is missing
-    }
-}
-
-fn now_in_millis() -> i64 {
-    chrono::Utc::now().timestamp_millis()
->>>>>>> 32b72c0c
 }
 
 pub fn get_dpu_config_from_db(dpu_id: u32) -> Result<Dpu> {
