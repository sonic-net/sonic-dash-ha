--- conflicted
+++ resolved
@@ -17,12 +17,8 @@
 use anyhow::Result;
 use db_structs::{DashHaSetConfigTable, Dpu, VDpu};
 use std::any::Any;
-
-<<<<<<< HEAD
 use crate::actors::ha_scope::HaScopeActor;
-=======
 use crate::db_structs::BfdSessionTable;
->>>>>>> 9317d89c
 
 #[derive(Parser, Debug)]
 #[command(name = "hamgrd")]
@@ -101,7 +97,6 @@
     let handle = spawn_zmq_producer_bridge::<BfdSessionTable>(edge_runtime.clone(), &zmq_endpoint).await?;
     handles.push(handle);
 
-<<<<<<< HEAD
     // Spawn DASH_HA_SET_TABLE zmq producer bridge for ha-set actor
     // Has service path swss-common-bridge/DASH_HA_SET_TABLE.
     let handle =
@@ -119,8 +114,6 @@
     .await?;
     handles.push(handle);
 
-=======
->>>>>>> 9317d89c
     Ok(handles)
 }
 
@@ -128,14 +121,9 @@
 // The creator will create the actor when it receives the first message to the actor.
 async fn start_actor_creators(edge_runtime: &Arc<SwbusEdgeRuntime>) -> Result<()> {
     DpuActor::start_actor_creator(edge_runtime.clone()).await?;
-<<<<<<< HEAD
-    VDpuActor::start_actor_creator(edge_runtime.clone()).await?;
-    HaSetActor::start_actor_creator(edge_runtime.clone()).await?;
-    HaScopeActor::start_actor_creator(edge_runtime.clone()).await?;
-=======
     VDpuActor::start_actor_creator::<VDpu>(edge_runtime.clone()).await?;
     HaSetActor::start_actor_creator::<DashHaSetConfigTable>(edge_runtime.clone()).await?;
->>>>>>> 9317d89c
+    HaScopeActor::start_actor_creator(edge_runtime.clone()).await?;
     Ok(())
 }
 
