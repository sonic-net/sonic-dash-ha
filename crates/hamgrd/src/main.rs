--- conflicted
+++ resolved
@@ -13,15 +13,9 @@
 mod db_structs;
 mod ha_actor_messages;
 use actors::spawn_zmq_producer_bridge;
-<<<<<<< HEAD
 use actors::{dpu::DpuActor, ha_set::HaSetActor, vdpu::VDpuActor, DbBasedActor};
 use anyhow::Result;
 use db_structs::{DashHaSetConfigTable, Dpu, VDpu};
-=======
-use actors::{dpu::DpuActor, vdpu::VDpuActor, DbBasedActor};
-use anyhow::Result;
-use db_structs::{Dpu, VDpu};
->>>>>>> cadfa467
 use std::any::Any;
 
 use crate::db_structs::BfdSessionTable;
@@ -38,11 +32,7 @@
 async fn main() {
     let args = Args::parse();
     if let Err(e) = log::init("hamgrd", true) {
-<<<<<<< HEAD
-        eprintln!("Failed to initialize logging: {}", e);
-=======
         eprintln!("Failed to initialize logging: {e}");
->>>>>>> cadfa467
     }
 
     // Read swbusd config from redis or yaml file
@@ -115,11 +105,7 @@
 async fn start_actor_creators(edge_runtime: &Arc<SwbusEdgeRuntime>) -> Result<()> {
     DpuActor::start_actor_creator(edge_runtime.clone()).await?;
     VDpuActor::start_actor_creator::<VDpu>(edge_runtime.clone()).await?;
-<<<<<<< HEAD
     HaSetActor::start_actor_creator::<DashHaSetConfigTable>(edge_runtime.clone()).await?;
-=======
-    //HaSetActor::start_actor_creator(edge_runtime.clone()).await?;
->>>>>>> cadfa467
     Ok(())
 }
 
