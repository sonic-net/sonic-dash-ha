--- conflicted
+++ resolved
@@ -40,7 +40,7 @@
 impl SwbusConfig {
     pub fn get_swbusd_service_path(&self) -> Option<ServicePath> {
         for route in &self.routes {
-            if route.scope == RouteScope::Cluster {
+            if route.scope == RouteScope::InCluster {
                 return Some(route.key.clone());
             }
         }
@@ -194,13 +194,8 @@
         let sp = ServicePath::with_node(region, cluster, &format!("{npu_ipv4}-dpu{dpu_id}"), "", "", "", "");
         peers.push(PeerConfig {
             id: sp,
-<<<<<<< HEAD
-            endpoint: SocketAddr::new(IpAddr::V4(npu_ipv4), SWBUSD_PORT + slot_id as u16),
+            endpoint: SocketAddr::new(IpAddr::V4(npu_ipv4), swbusd_port),
             conn_type: ConnectionType::InCluster,
-=======
-            endpoint: SocketAddr::new(IpAddr::V4(npu_ipv4), swbusd_port),
-            conn_type: ConnectionType::Cluster,
->>>>>>> 6163990a
         });
     }
 
@@ -212,13 +207,8 @@
         let sp = ServicePath::with_node(region, cluster, &format!("{npu_ipv6}-dpu{dpu_id}"), "", "", "", "");
         peers.push(PeerConfig {
             id: sp,
-<<<<<<< HEAD
-            endpoint: SocketAddr::new(IpAddr::V6(npu_ipv6), SWBUSD_PORT + slot_id as u16),
+            endpoint: SocketAddr::new(IpAddr::V6(npu_ipv6), swbusd_port),
             conn_type: ConnectionType::InCluster,
-=======
-            endpoint: SocketAddr::new(IpAddr::V6(npu_ipv6), swbusd_port),
-            conn_type: ConnectionType::Cluster,
->>>>>>> 6163990a
         });
     }
 
@@ -507,58 +497,40 @@
         endpoint: "10.0.1.0:23606"
         routes:
           - key: "region-a.cluster-a.10.0.1.0-dpu0"
-<<<<<<< HEAD
             scope: "InCluster"
-          - key: "region-a.cluster-a.2001:db8:1::0-dpu0"
+          - key: "region-a.cluster-a.2001:db8:1::-dpu0"
             scope: "InCluster"
-=======
-            scope: "Cluster"
-          - key: "region-a.cluster-a.2001:db8:1::-dpu0"
-            scope: "Cluster"
->>>>>>> 6163990a
         peers:
           - id: "region-a.cluster-a.10.0.1.0-dpu1"
             endpoint: "10.0.1.0:23607"
             conn_type: "InCluster"
           - id: "region-a.cluster-a.2001:db8:1::-dpu1"
             endpoint: "[2001:db8:1::]:23607"
-<<<<<<< HEAD
-            conn_type: "InCluster"            
-=======
-            conn_type: "Cluster"
->>>>>>> 6163990a
+            conn_type: "InCluster"
           - id: "region-a.cluster-a.10.0.1.1-dpu0"
             endpoint: "10.0.1.1:23606"
             conn_type: "InCluster"
           - id: "region-a.cluster-a.2001:db8:1::1-dpu0"
             endpoint: "[2001:db8:1::1]:23606"
-<<<<<<< HEAD
-            conn_type: "InCluster"   
-=======
-            conn_type: "Cluster"
->>>>>>> 6163990a
+            conn_type: "InCluster"
           - id: "region-a.cluster-a.10.0.1.1-dpu1"
             endpoint: "10.0.1.1:23607"
             conn_type: "InCluster"
           - id: "region-a.cluster-a.2001:db8:1::1-dpu1"
             endpoint: "[2001:db8:1::1]:23607"
-<<<<<<< HEAD
-            conn_type: "InCluster"   
-=======
-            conn_type: "Cluster"
+            conn_type: "InCluster"
           - id: "region-a.cluster-a.10.0.1.2-dpu0"
             endpoint: "10.0.1.2:23606"
-            conn_type: "Cluster"
+            conn_type: "InCluster"
           - id: "region-a.cluster-a.2001:db8:1::2-dpu0"
             endpoint: "[2001:db8:1::2]:23606"
-            conn_type: "Cluster"
+            conn_type: "InCluster"
           - id: "region-a.cluster-a.10.0.1.2-dpu1"
             endpoint: "10.0.1.2:23607"
-            conn_type: "Cluster"
+            conn_type: "InCluster"
           - id: "region-a.cluster-a.2001:db8:1::2-dpu1"
             endpoint: "[2001:db8:1::2]:23607"
-            conn_type: "Cluster"
->>>>>>> 6163990a
+            conn_type: "InCluster"
         "#;
 
         let dir = tempdir().unwrap();
