use serde::{Deserialize, Serialize};
use std::fs::File;
use std::io;
use std::io::BufReader;
use std::net::SocketAddr;
use std::net::{IpAddr, Ipv4Addr, Ipv6Addr};
use std::str::FromStr;
use swbus_proto::swbus::*;
use swss_common::{DbConnector, Table};
use swss_serde::from_table;
use thiserror::Error;
use tracing::*;

const CONFIG_DB: &str = "CONFIG_DB";

#[derive(Debug, Clone, Deserialize, PartialEq, Eq)]
pub struct SwbusConfig {
    pub endpoint: SocketAddr,
    pub routes: Vec<RouteConfig>,
    pub peers: Vec<PeerConfig>,
    pub npu_ipv4: Option<Ipv4Addr>,
    pub npu_ipv6: Option<Ipv6Addr>,
}

#[derive(Debug, Eq, PartialEq, Hash, Clone, Deserialize)]
pub struct RouteConfig {
    #[serde(deserialize_with = "deserialize_service_path")]
    pub key: ServicePath,
    pub scope: RouteScope,
}

#[derive(Debug, Clone, Deserialize, PartialEq, Eq)]
pub struct PeerConfig {
    #[serde(deserialize_with = "deserialize_service_path")]
    pub id: ServicePath,
    pub endpoint: SocketAddr,
    pub conn_type: ConnectionType,
}

impl SwbusConfig {
    pub fn get_swbusd_service_path(&self) -> Option<ServicePath> {
        for route in &self.routes {
            if route.scope == RouteScope::Cluster {
                return Some(route.key.clone());
            }
        }
        None
    }
}

#[derive(Error, Debug)]
pub enum SwbusConfigError {
    #[error("Invalid config: {0}")]
    InvalidConfig(String),

    #[error("Failed to connect to the data source")]
    IOError(#[from] io::Error),

    #[error("swss-common error occurred while {action}: {original}")]
    SWSSError {
        action: String,
        #[source]
        original: swss_common::Exception, // Preserve the original error
    },

    #[error("swss-serde error occurred while {action}: {original}")]
    SWSSSerdeError {
        action: String,
        #[source]
        original: swss_serde::Error,
    },
}

impl From<(String, swss_common::Exception)> for SwbusConfigError {
    fn from((action, original): (String, swss_common::Exception)) -> Self {
        SwbusConfigError::SWSSError { action, original }
    }
}

impl From<(String, swss_serde::Error)> for SwbusConfigError {
    fn from((action, original): (String, swss_serde::Error)) -> Self {
        SwbusConfigError::SWSSSerdeError { action, original }
    }
}

pub type Result<T, E = SwbusConfigError> = core::result::Result<T, E>;

#[derive(Serialize, Deserialize, PartialEq, Eq, Debug)]
pub struct ConfigDBDPUEntry {
    pub state: Option<String>,
    pub swbus_port: Option<u16>, // Optional field for local port
    pub dpu_id: u32,
    #[serde(skip)]
    pub npu_ipv4: Option<Ipv4Addr>,
    #[serde(skip)]
    pub npu_ipv6: Option<Ipv6Addr>,
}

impl ConfigDBDPUEntry {
    // DPU entry in other slots are considered remote
    pub fn to_remote_dpu(&self) -> ConfigDBRemoteDPUEntry {
        ConfigDBRemoteDPUEntry {
            swbus_port: self.swbus_port,
            dpu_type: Some("cluster".to_string()),
            dpu_id: self.dpu_id,
            npu_ipv4: self.npu_ipv4.map(|ip| ip.to_string()),
            npu_ipv6: self.npu_ipv6.map(|ip| ip.to_string()),
        }
    }
}

#[derive(Serialize, Deserialize, PartialEq, Eq, Debug)]
pub struct ConfigDBRemoteDPUEntry {
    #[serde(rename = "type")]
    pub dpu_type: Option<String>,
    pub swbus_port: Option<u16>, // Optional field for local port
    pub dpu_id: u32,
    pub npu_ipv4: Option<String>,
    pub npu_ipv6: Option<String>,
}

#[derive(Serialize, Deserialize, PartialEq, Eq, Debug)]
pub struct ConfigDBDeviceMetadataEntry {
    pub region: Option<String>,
    pub cluster: Option<String>,
    #[serde(rename = "type")]
    pub device_type: Option<String>,
    pub sub_type: Option<String>,
}

#[instrument]
fn route_config_from_dpu_entry(dpu_entry: &ConfigDBDPUEntry, region: &str, cluster: &str) -> Result<Vec<RouteConfig>> {
    let mut routes = Vec::new();
    let dpu_id = dpu_entry.dpu_id;

    debug!("Collecting routes for local dpu{}", dpu_id);

    if let Some(npu_ipv4) = dpu_entry.npu_ipv4.as_ref() {
        let sp = ServicePath::with_node(region, cluster, &format!("{npu_ipv4}-dpu{dpu_id}"), "", "", "", "");
        routes.push(RouteConfig {
            key: sp,
            scope: RouteScope::Cluster,
        });
    }

    if let Some(npu_ipv6) = dpu_entry.npu_ipv6.as_ref() {
        let sp = ServicePath::with_node(region, cluster, &format!("{npu_ipv6}-dpu{dpu_id}"), "", "", "", "");
        routes.push(RouteConfig {
            key: sp,
            scope: RouteScope::Cluster,
        });
    }

    if routes.is_empty() {
        SwbusConfigError::InvalidConfig(format!("No valid routes found in local dpu{dpu_id}"));
    }

    debug!("Routes collected: {:?}", &routes);
    Ok(routes)
}

#[instrument]
fn peer_config_from_dpu_entry(
    key: &str,
    dpu_entry: ConfigDBRemoteDPUEntry,
    region: &str,
    cluster: &str,
) -> Result<Vec<PeerConfig>> {
    let mut peers = Vec::new();

    debug!("Collecting peer info for DPU: {}", key);
    let dpu_type = dpu_entry
        .dpu_type
        .as_ref()
        .ok_or(SwbusConfigError::InvalidConfig("DPU type not found".to_string()))?;
    if dpu_type != "cluster" {
        // ignore external DPUs, not for DASH smartswitch
        return Err(SwbusConfigError::InvalidConfig(format!(
            "Unsupported DPU type: {dpu_type}"
        )));
    }

    let swbusd_port = dpu_entry.swbus_port.ok_or(SwbusConfigError::InvalidConfig(format!(
        "swbusd_port is not found in dpu {key} is not found"
    )))?;

    let dpu_id = dpu_entry.dpu_id;

    if let Some(npu_ipv4) = dpu_entry.npu_ipv4 {
        let npu_ipv4 = npu_ipv4
            .parse::<Ipv4Addr>()
            .map_err(|_| SwbusConfigError::InvalidConfig(format!("Invalid IPv4 address: {npu_ipv4}")))?;

        let sp = ServicePath::with_node(region, cluster, &format!("{npu_ipv4}-dpu{dpu_id}"), "", "", "", "");
        peers.push(PeerConfig {
            id: sp,
            endpoint: SocketAddr::new(IpAddr::V4(npu_ipv4), swbusd_port),
            conn_type: ConnectionType::Cluster,
        });
    }

    if let Some(npu_ipv6) = dpu_entry.npu_ipv6 {
        let npu_ipv6 = npu_ipv6
            .parse::<Ipv6Addr>()
            .map_err(|_| SwbusConfigError::InvalidConfig(format!("Invalid IPv6 address: {npu_ipv6}")))?;

        let sp = ServicePath::with_node(region, cluster, &format!("{npu_ipv6}-dpu{dpu_id}"), "", "", "", "");
        peers.push(PeerConfig {
            id: sp,
            endpoint: SocketAddr::new(IpAddr::V6(npu_ipv6), swbusd_port),
            conn_type: ConnectionType::Cluster,
        });
    }

    if peers.is_empty() {
        error!("No valid peers found in DPU: {}", key);
    }

    debug!("Peer info collected: {:?}", &peers);
    Ok(peers)
}

#[instrument]
fn get_device_info() -> Result<(String, String)> {
    let db = DbConnector::new_named(CONFIG_DB, false, 0).map_err(|e| ("connecting to config_db".into(), e))?;
    let table = Table::new(db, "DEVICE_METADATA").map_err(|e| ("opening DEVICE_METADATA table".into(), e))?;

    let metadata: ConfigDBDeviceMetadataEntry =
        from_table(&table, "localhost").map_err(|e| ("reading DEVICE_METADATA:localhost entry".into(), e))?;

    let region = metadata.region.ok_or(SwbusConfigError::InvalidConfig(
        "region not found in DEVICE_METADATA table".into(),
    ))?;
    let cluster = metadata.cluster.ok_or(SwbusConfigError::InvalidConfig(
        "cluster not found in DEVICE_METADATA table".into(),
    ))?;

    debug!("Region: {}, Cluster: {}", region, cluster);

    Ok((region, cluster))
}

#[instrument]
fn get_loopback_address(lb_index: u32) -> Result<(Option<Ipv4Addr>, Option<Ipv6Addr>)> {
    let mut my_ipv4 = None;
    let mut my_ipv6 = None;
    let db = DbConnector::new_named(CONFIG_DB, false, 0).map_err(|e| ("connecting to config_db".into(), e))?;
    let table = Table::new(db, "LOOPBACK_INTERFACE").map_err(|e| ("opening LOOPBACK_INTERFACE table".into(), e))?;
    let keys = table
        .get_keys()
        .map_err(|e| ("Failed to get keys from LOOPBACK_INTERFACE table".into(), e))?;

    let lb_prefix = format!("Loopback{lb_index}|");
    for mut key in keys {
        if !key.starts_with(lb_prefix.as_str()) {
            continue;
        }
        key = key.replace(lb_prefix.as_str(), "");
        let addr = key.split("/").next().unwrap_or("");
        match IpAddr::from_str(addr) {
            Ok(IpAddr::V4(v4_addr)) => my_ipv4 = Some(v4_addr),
            Ok(IpAddr::V6(v6_addr)) => my_ipv6 = Some(v6_addr),
            Err(_) => continue,
        }
    }
    if my_ipv4.is_none() && my_ipv6.is_none() {
        return Err(SwbusConfigError::InvalidConfig(
            "No valid loopback address found".into(),
        ));
    }

    debug!(
        "Loopback{} ipv4 address: {}",
        lb_index,
        my_ipv4.map_or("none".to_string(), |ip| ip.to_string())
    );
    debug!(
        "Loopback{} ipv6 address: {}",
        lb_index,
        my_ipv6.map_or("none".to_string(), |ip| ip.to_string())
    );
    Ok((my_ipv4, my_ipv6))
}

#[instrument]
pub fn swbus_config_from_db(dpu_id: u32) -> Result<SwbusConfig> {
    let mut peers = Vec::new();
    let mut myroutes: Option<Vec<RouteConfig>> = None;
    let mut myendpoint: Option<SocketAddr> = None;

    let (region, cluster) = get_device_info()?;

    // Get the Loopback0 address
    let (my_ipv4, my_ipv6) = get_loopback_address(0)?;

    let db = DbConnector::new_named(CONFIG_DB, false, 0).map_err(|e| ("connecting config_db".into(), e))?;
    let table = Table::new(db, "DPU").map_err(|e| ("opening DPU table".into(), e))?;

    let keys = table
        .get_keys()
        .map_err(|e| ("Failed to get keys from DPU table".into(), e))?;

    for key in keys {
        let mut dpu: ConfigDBDPUEntry =
            from_table(&table, &key).map_err(|e| (format!("reading DPU entry {key}"), e))?;

        dpu.npu_ipv4 = my_ipv4;
        dpu.npu_ipv6 = my_ipv6;

        // find the DPU entry for the slot
        if dpu.dpu_id == dpu_id {
            // Check if the DPU entry is valid and has the required fields
            let swbusd_port = dpu.swbus_port.ok_or(SwbusConfigError::InvalidConfig(format!(
                "swbusd_port is not found in dpu{dpu_id} is not found"
            )))?;

            myroutes = Some(route_config_from_dpu_entry(&dpu, &region, &cluster).map_err(|e| {
                error!("Failed to collect routes for dpu{dpu_id}: {e}");
                e
            })?);

            if let Some(npu_ipv4) = dpu.npu_ipv4 {
                myendpoint = Some(SocketAddr::new(std::net::IpAddr::V4(npu_ipv4), swbusd_port));
            } else if let Some(npu_ipv6) = dpu.npu_ipv6 {
                myendpoint = Some(SocketAddr::new(std::net::IpAddr::V6(npu_ipv6), swbusd_port));
            }
            continue;
        }
        let remote_dpu = dpu.to_remote_dpu();
        let peer = peer_config_from_dpu_entry(&key, remote_dpu, &region, &cluster).map_err(|e| {
            error!("Failed to collect peers from {}: {}", key, e);
            e
        })?;
        peers.extend(peer);
    }
    if myroutes.is_none() {
        return Err(SwbusConfigError::InvalidConfig(format!(
            "DPU at slot {dpu_id} is not found"
        )));
    }

    let db = DbConnector::new_named(CONFIG_DB, false, 0).unwrap();
    let table = Table::new(db, "REMOTE_DPU").map_err(|e| ("opening REMOTE_DPU table".into(), e))?;

    let keys = table
        .get_keys()
        .map_err(|e| ("Failed to get keys from REMOTE_DPU table".into(), e))?;

    for key in keys {
        let remote_dpu: ConfigDBRemoteDPUEntry =
            from_table(&table, &key).map_err(|e| (format!("reading REMOTE_DPU entry {key}"), e))?;

        let peer = peer_config_from_dpu_entry(&key, remote_dpu, &region, &cluster).map_err(|e| {
            error!("Failed to collect peers from {}: {}", key, e);
            e
        })?;

        peers.extend(peer);
    }

    info!("successfully load swbus config from configdb for dpu {}", dpu_id);

    Ok(SwbusConfig {
        endpoint: myendpoint.unwrap(),
        routes: myroutes.unwrap(),
        peers,
        npu_ipv4: my_ipv4,
        npu_ipv6: my_ipv6,
    })
}

pub fn swbus_config_from_yaml(yaml_file: &str) -> Result<SwbusConfig> {
    let file = File::open(yaml_file)?;
    let reader = BufReader::new(file);

    // Parse the YAML data
    let mut swbus_config: SwbusConfig = serde_yaml::from_reader(reader)
<<<<<<< HEAD
        .map_err(|e| SwbusConfigError::InvalidConfig(format!("Failed to parse YAML file: {}", e)))?;
=======
        .map_err(|e| SwbusConfigError::InvalidConfig(format!("Failed to parse YAML file: {e}")))?;
>>>>>>> 832e67ac
    let ip = swbus_config.endpoint.ip();

    match ip {
        IpAddr::V4(ipv4) => {
            swbus_config.npu_ipv4 = Some(ipv4);
        }
        IpAddr::V6(ipv6) => {
            swbus_config.npu_ipv6 = Some(ipv6);
        }
    }

    Ok(swbus_config)
}

pub mod test_utils {
    use super::*;
    use swss_common::CxxString;
    use swss_common::{DbConnector, Table};
    use swss_serde::to_table;

    pub fn populate_configdb_for_test() {
        let db = DbConnector::new_named(CONFIG_DB, false, 0).unwrap();
        let table = Table::new(db, "DEVICE_METADATA").unwrap();

        let metadata = ConfigDBDeviceMetadataEntry {
            region: Some("region-a".to_string()),
            cluster: Some("cluster-a".to_string()),
            device_type: Some("SpineRouter".to_string()),
            sub_type: Some("SmartSwitch".to_string()),
        };
        to_table(&metadata, &table, "localhost").unwrap();

        let db = DbConnector::new_named(CONFIG_DB, false, 0).unwrap();

        let table = Table::new(db, "LOOPBACK_INTERFACE").unwrap();
        table
            .hset("Loopback0|10.0.1.0/32", "NULL", &CxxString::new("NULL"))
            .unwrap();
        table
            .hset("Loopback0|2001:db8:1::/128", "NULL", &CxxString::new("NULL"))
            .unwrap();
        table
            .hset("Loopback1|11.0.1.0/32", "NULL", &CxxString::new("NULL"))
            .unwrap();
        table
            .hset("Loopback1|2001:dd8:1::/128", "NULL", &CxxString::new("NULL"))
            .unwrap();
        let db: DbConnector = DbConnector::new_named(CONFIG_DB, false, 0).unwrap();
        let table = Table::new(db, "DPU").unwrap();
        // create local dpu table first
        for d in 0..2 {
            let dpu = ConfigDBDPUEntry {
                state: Some("active".to_string()),
                dpu_id: d,
                npu_ipv4: None,
                npu_ipv6: None,
                swbus_port: Some(23606 + d as u16),
            };
            to_table(&dpu, &table, &format!("dpu{d}")).unwrap();
        }

        let db = DbConnector::new_named(CONFIG_DB, false, 0).unwrap();
        // create remote dpu entries
        let table = Table::new(db, "REMOTE_DPU").unwrap();
        for s in 1..3 {
            for d in 0..2 {
                let dpu = ConfigDBRemoteDPUEntry {
                    dpu_type: Some("cluster".to_string()),
                    dpu_id: d,
                    npu_ipv4: Some(format!("10.0.1.{s}")),
                    npu_ipv6: Some(format!("2001:db8:1::{s}")),
                    swbus_port: Some(23606 + d as u16),
                };
                let key = format!("dpu{s}_{d}");
                to_table(&dpu, &table, &key).unwrap();
                assert_eq!(table.hget(&key, "type").unwrap().as_ref().unwrap(), "cluster");
            }
        }
    }

    // This function can be used to clean up the test database after tests
    pub fn cleanup_configdb_for_test() {
        // clean up
        let db = DbConnector::new_named(CONFIG_DB, false, 0).unwrap();
        let table = Table::new(db, "DPU").unwrap();
        for d in 0..2 {
            table.del(&format!("dpu{d}")).unwrap();
        }
        for s in 1..3 {
            for d in 0..2 {
                table.del(&format!("dpu{s}_{d}")).unwrap();
            }
        }
    }
}

#[cfg(test)]
mod tests {
    use super::*;
    use crate::test_utils::*;
    use std::io::Write;
    use swss_common_testing::*;
    use tempfile::tempdir;

    #[test]
    fn test_load_from_configdb() {
        let _ = Redis::start_config_db();

        // Populate the CONFIG_DB for testing
        populate_configdb_for_test();

        let mut config_fromdb = swbus_config_from_db(0).unwrap();

        assert_eq!(config_fromdb.routes.len(), 2);
        assert_eq!(config_fromdb.peers.len(), 10);

        // create equivalent config in yaml
        let yaml_content = r#"
        endpoint: "10.0.1.0:23606"
        routes:
          - key: "region-a.cluster-a.10.0.1.0-dpu0"
            scope: "Cluster"
          - key: "region-a.cluster-a.2001:db8:1::-dpu0"
            scope: "Cluster"
        peers:
          - id: "region-a.cluster-a.10.0.1.0-dpu1"
            endpoint: "10.0.1.0:23607"
            conn_type: "Cluster"
          - id: "region-a.cluster-a.2001:db8:1::-dpu1"
            endpoint: "[2001:db8:1::]:23607"
            conn_type: "Cluster"
          - id: "region-a.cluster-a.10.0.1.1-dpu0"
            endpoint: "10.0.1.1:23606"
            conn_type: "Cluster"
          - id: "region-a.cluster-a.2001:db8:1::1-dpu0"
            endpoint: "[2001:db8:1::1]:23606"
            conn_type: "Cluster"
          - id: "region-a.cluster-a.10.0.1.1-dpu1"
            endpoint: "10.0.1.1:23607"
            conn_type: "Cluster"
          - id: "region-a.cluster-a.2001:db8:1::1-dpu1"
            endpoint: "[2001:db8:1::1]:23607"
            conn_type: "Cluster"
          - id: "region-a.cluster-a.10.0.1.2-dpu0"
            endpoint: "10.0.1.2:23606"
            conn_type: "Cluster"
          - id: "region-a.cluster-a.2001:db8:1::2-dpu0"
            endpoint: "[2001:db8:1::2]:23606"
            conn_type: "Cluster"
          - id: "region-a.cluster-a.10.0.1.2-dpu1"
            endpoint: "10.0.1.2:23607"
            conn_type: "Cluster"
          - id: "region-a.cluster-a.2001:db8:1::2-dpu1"
            endpoint: "[2001:db8:1::2]:23607"
            conn_type: "Cluster"
        "#;

        let dir = tempdir().unwrap();
        let file_path = dir.path().join("test_config.yaml");
        let mut file = File::create(&file_path).unwrap();
        file.write_all(yaml_content.as_bytes()).unwrap();

        let mut expected = swbus_config_from_yaml(file_path.to_str().unwrap()).unwrap();
        expected.npu_ipv4 = Some(Ipv4Addr::from_str("10.0.1.0").unwrap());
        expected.npu_ipv6 = Some(Ipv6Addr::from_str("2001:db8:1::").unwrap());
        // sort before compare
        config_fromdb.routes.sort_by(|a, b| a.key.cmp(&b.key));
        config_fromdb.peers.sort_by(|a, b| a.id.cmp(&b.id));
        expected.routes.sort_by(|a, b| a.key.cmp(&b.key));
        expected.peers.sort_by(|a, b| a.id.cmp(&b.id));
        assert_eq!(config_fromdb, expected);

        cleanup_configdb_for_test();
    }

    #[test]
    fn test_load_from_yaml() {
        let yaml_content = r#"
        endpoint: 10.0.0.1:8000
        routes:
          - key: "region-a.cluster-a.10.0.0.1-dpu0"
            scope: "Cluster"
        peers:
          - id: "region-a.cluster-a.10.0.0.2-dpu0"
            endpoint: "10.0.0.2:8000"
            conn_type: "Cluster"
          - id: "region-a.cluster-a.10.0.0.3-dpu0"
            endpoint: "10.0.0.3:8000"
            conn_type: "Cluster"
        "#;

        let dir = tempdir().unwrap();
        let file_path = dir.path().join("test_config.yaml");
        let mut file = File::create(&file_path).unwrap();
        file.write_all(yaml_content.as_bytes()).unwrap();

        let result = swbus_config_from_yaml(file_path.to_str().unwrap());
        match result {
            Ok(_) => {}
            Err(e) => {
                panic!("Failed to load config from yaml: {e}");
            }
        }

        let config = result.unwrap();
        assert_eq!(config.routes.len(), 1);
        assert_eq!(config.peers.len(), 2);

        assert_eq!(
            config.routes[0].key,
            ServicePath::from_string("region-a.cluster-a.10.0.0.1-dpu0").unwrap()
        );
        assert_eq!(config.routes[0].scope, RouteScope::Cluster);

        assert_eq!(
            config.peers[0].id,
            ServicePath::from_string("region-a.cluster-a.10.0.0.2-dpu0").unwrap()
        );
        assert_eq!(
            config.peers[0].endpoint,
            "10.0.0.2:8000".parse().expect("not expecting error")
        );
        assert_eq!(config.peers[0].conn_type, ConnectionType::Cluster);
        assert_eq!(
            config.peers[1].id,
            ServicePath::from_string("region-a.cluster-a.10.0.0.3-dpu0").unwrap()
        );
        assert_eq!(
            config.peers[1].endpoint,
            "10.0.0.3:8000".parse().expect("not expecting error")
        );
        assert_eq!(config.peers[1].conn_type, ConnectionType::Cluster);
    }
}<|MERGE_RESOLUTION|>--- conflicted
+++ resolved
@@ -375,11 +375,7 @@
 
     // Parse the YAML data
     let mut swbus_config: SwbusConfig = serde_yaml::from_reader(reader)
-<<<<<<< HEAD
-        .map_err(|e| SwbusConfigError::InvalidConfig(format!("Failed to parse YAML file: {}", e)))?;
-=======
         .map_err(|e| SwbusConfigError::InvalidConfig(format!("Failed to parse YAML file: {e}")))?;
->>>>>>> 832e67ac
     let ip = swbus_config.endpoint.ip();
 
     match ip {
