use serde::{Deserialize, Serialize};
use std::fs::File;
use std::io;
use std::io::BufReader;
use std::net::SocketAddr;
use std::net::{IpAddr, Ipv4Addr, Ipv6Addr};
use std::str::FromStr;
use swbus_proto::swbus::*;
use swss_common::{DbConnector, Table};
use swss_serde::from_table;
use thiserror::Error;
use tracing::*;

const CONFIG_DB: &str = "CONFIG_DB";

#[derive(Debug, Clone, Deserialize, PartialEq, Eq)]
pub struct SwbusConfig {
    pub endpoint: SocketAddr,
    pub routes: Vec<RouteConfig>,
    pub peers: Vec<PeerConfig>,
    pub npu_ipv4: Option<Ipv4Addr>,
    pub npu_ipv6: Option<Ipv6Addr>,
}

#[derive(Debug, Eq, PartialEq, Hash, Clone, Deserialize)]
pub struct RouteConfig {
    #[serde(deserialize_with = "deserialize_service_path")]
    pub key: ServicePath,
    pub scope: RouteScope,
}

#[derive(Debug, Clone, Deserialize, PartialEq, Eq)]
pub struct PeerConfig {
    #[serde(deserialize_with = "deserialize_service_path")]
    pub id: ServicePath,
    pub endpoint: SocketAddr,
    pub conn_type: ConnectionType,
}

impl SwbusConfig {
    pub fn get_swbusd_service_path(&self) -> Option<ServicePath> {
        for route in &self.routes {
            if route.scope == RouteScope::Cluster {
                return Some(route.key.clone());
            }
        }
        None
    }
}

#[derive(Error, Debug)]
pub enum SwbusConfigError {
    #[error("Invalid config: {0}")]
    InvalidConfig(String),

    #[error("Failed to connect to the data source")]
    IOError(#[from] io::Error),

    #[error("swss-common error occurred while {action}: {original}")]
    SWSSError {
        action: String,
        #[source]
        original: swss_common::Exception, // Preserve the original error
    },

    #[error("swss-serde error occurred while {action}: {original}")]
    SWSSSerdeError {
        action: String,
        #[source]
        original: swss_serde::Error,
    },
}

impl From<(String, swss_common::Exception)> for SwbusConfigError {
    fn from((action, original): (String, swss_common::Exception)) -> Self {
        SwbusConfigError::SWSSError { action, original }
    }
}

impl From<(String, swss_serde::Error)> for SwbusConfigError {
    fn from((action, original): (String, swss_serde::Error)) -> Self {
        SwbusConfigError::SWSSSerdeError { action, original }
    }
}

pub type Result<T, E = SwbusConfigError> = core::result::Result<T, E>;

#[derive(Serialize, Deserialize, PartialEq, Eq, Debug)]
pub struct ConfigDBDPUEntry {
    pub state: Option<String>,
    pub swbus_port: Option<u16>, // Optional field for local port
    pub dpu_id: u32,
    #[serde(skip)]
    pub npu_ipv4: Option<Ipv4Addr>,
    #[serde(skip)]
    pub npu_ipv6: Option<Ipv6Addr>,
}

impl ConfigDBDPUEntry {
    // DPU entry in other slots are considered remote
    pub fn to_remote_dpu(&self) -> ConfigDBRemoteDPUEntry {
        ConfigDBRemoteDPUEntry {
            swbus_port: self.swbus_port,
            dpu_type: Some("cluster".to_string()),
            dpu_id: self.dpu_id,
            npu_ipv4: self.npu_ipv4.map(|ip| ip.to_string()),
            npu_ipv6: self.npu_ipv6.map(|ip| ip.to_string()),
        }
    }
}

#[derive(Serialize, Deserialize, PartialEq, Eq, Debug)]
pub struct ConfigDBRemoteDPUEntry {
    #[serde(rename = "type")]
    pub dpu_type: Option<String>,
    pub swbus_port: Option<u16>, // Optional field for local port
    pub dpu_id: u32,
    pub npu_ipv4: Option<String>,
    pub npu_ipv6: Option<String>,
}

#[derive(Serialize, Deserialize, PartialEq, Eq, Debug)]
pub struct ConfigDBDeviceMetadataEntry {
    pub region: Option<String>,
    pub cluster: Option<String>,
    #[serde(rename = "type")]
    pub device_type: Option<String>,
    pub sub_type: Option<String>,
}

#[instrument]
fn route_config_from_dpu_entry(dpu_entry: &ConfigDBDPUEntry, region: &str, cluster: &str) -> Result<Vec<RouteConfig>> {
    let mut routes = Vec::new();
    let dpu_id = dpu_entry.dpu_id;

    debug!("Collecting routes for local dpu{}", dpu_id);

    if let Some(npu_ipv4) = dpu_entry.npu_ipv4.as_ref() {
        let sp = ServicePath::with_node(region, cluster, &format!("{npu_ipv4}-dpu{dpu_id}"), "", "", "", "");
        routes.push(RouteConfig {
            key: sp,
            scope: RouteScope::Cluster,
        });
    }

    if let Some(npu_ipv6) = dpu_entry.npu_ipv6.as_ref() {
        let sp = ServicePath::with_node(region, cluster, &format!("{npu_ipv6}-dpu{dpu_id}"), "", "", "", "");
        routes.push(RouteConfig {
            key: sp,
            scope: RouteScope::Cluster,
        });
    }

    if routes.is_empty() {
        SwbusConfigError::InvalidConfig(format!("No valid routes found in local dpu{dpu_id}"));
    }

    debug!("Routes collected: {:?}", &routes);
    Ok(routes)
}

#[instrument]
fn peer_config_from_dpu_entry(
    key: &str,
    dpu_entry: ConfigDBRemoteDPUEntry,
    region: &str,
    cluster: &str,
) -> Result<Vec<PeerConfig>> {
    let mut peers = Vec::new();

    debug!("Collecting peer info for DPU: {}", key);
    let dpu_type = dpu_entry
        .dpu_type
        .as_ref()
        .ok_or(SwbusConfigError::InvalidConfig("DPU type not found".to_string()))?;
    if dpu_type != "cluster" {
        // ignore external DPUs, not for DASH smartswitch
        return Err(SwbusConfigError::InvalidConfig(format!(
            "Unsupported DPU type: {dpu_type}"
        )));
    }

    let swbusd_port = dpu_entry.swbus_port.ok_or(SwbusConfigError::InvalidConfig(format!(
        "swbusd_port is not found in dpu {key} is not found"
    )))?;

    let dpu_id = dpu_entry.dpu_id;

    if let Some(npu_ipv4) = dpu_entry.npu_ipv4 {
        let npu_ipv4 = npu_ipv4
            .parse::<Ipv4Addr>()
            .map_err(|_| SwbusConfigError::InvalidConfig(format!("Invalid IPv4 address: {npu_ipv4}")))?;

        let sp = ServicePath::with_node(region, cluster, &format!("{npu_ipv4}-dpu{dpu_id}"), "", "", "", "");
        peers.push(PeerConfig {
            id: sp,
            endpoint: SocketAddr::new(IpAddr::V4(npu_ipv4), swbusd_port),
            conn_type: ConnectionType::Cluster,
        });
    }

    if let Some(npu_ipv6) = dpu_entry.npu_ipv6 {
        let npu_ipv6 = npu_ipv6
            .parse::<Ipv6Addr>()
            .map_err(|_| SwbusConfigError::InvalidConfig(format!("Invalid IPv6 address: {npu_ipv6}")))?;

        let sp = ServicePath::with_node(region, cluster, &format!("{npu_ipv6}-dpu{dpu_id}"), "", "", "", "");
        peers.push(PeerConfig {
            id: sp,
            endpoint: SocketAddr::new(IpAddr::V6(npu_ipv6), swbusd_port),
            conn_type: ConnectionType::Cluster,
        });
    }

    if peers.is_empty() {
        error!("No valid peers found in DPU: {}", key);
    }

    debug!("Peer info collected: {:?}", &peers);
    Ok(peers)
}

#[instrument]
fn get_device_info() -> Result<(String, String)> {
    let db = DbConnector::new_named(CONFIG_DB, false, 0).map_err(|e| ("connecting to config_db".into(), e))?;
    let table = Table::new(db, "DEVICE_METADATA").map_err(|e| ("opening DEVICE_METADATA table".into(), e))?;

    let metadata: ConfigDBDeviceMetadataEntry =
        from_table(&table, "localhost").map_err(|e| ("reading DEVICE_METADATA:localhost entry".into(), e))?;

    let region = metadata.region.ok_or(SwbusConfigError::InvalidConfig(
        "region not found in DEVICE_METADATA table".into(),
    ))?;
    let cluster = metadata.cluster.ok_or(SwbusConfigError::InvalidConfig(
        "cluster not found in DEVICE_METADATA table".into(),
    ))?;

    debug!("Region: {}, Cluster: {}", region, cluster);

    Ok((region, cluster))
}

#[instrument]
fn get_loopback_address(lb_index: u32) -> Result<(Option<Ipv4Addr>, Option<Ipv6Addr>)> {
    let mut my_ipv4 = None;
    let mut my_ipv6 = None;
    let db = DbConnector::new_named(CONFIG_DB, false, 0).map_err(|e| ("connecting to config_db".into(), e))?;
    let table = Table::new(db, "LOOPBACK_INTERFACE").map_err(|e| ("opening LOOPBACK_INTERFACE table".into(), e))?;
    let keys = table
        .get_keys()
        .map_err(|e| ("Failed to get keys from LOOPBACK_INTERFACE table".into(), e))?;

    let lb_prefix = format!("Loopback{lb_index}|");
    for mut key in keys {
        if !key.starts_with(lb_prefix.as_str()) {
            continue;
        }
        key = key.replace(lb_prefix.as_str(), "");
        let addr = key.split("/").next().unwrap_or("");
        match IpAddr::from_str(addr) {
            Ok(IpAddr::V4(v4_addr)) => my_ipv4 = Some(v4_addr),
            Ok(IpAddr::V6(v6_addr)) => my_ipv6 = Some(v6_addr),
            Err(_) => continue,
        }
    }
    if my_ipv4.is_none() && my_ipv6.is_none() {
        return Err(SwbusConfigError::InvalidConfig(
            "No valid loopback address found".into(),
        ));
    }

    debug!(
        "Loopback{} ipv4 address: {}",
        lb_index,
        my_ipv4.map_or("none".to_string(), |ip| ip.to_string())
    );
    debug!(
        "Loopback{} ipv6 address: {}",
        lb_index,
        my_ipv6.map_or("none".to_string(), |ip| ip.to_string())
    );
    Ok((my_ipv4, my_ipv6))
}

#[instrument]
pub fn swbus_config_from_db(dpu_id: u32) -> Result<SwbusConfig> {
    let mut peers = Vec::new();
    let mut myroutes: Option<Vec<RouteConfig>> = None;
    let mut myendpoint: Option<SocketAddr> = None;

    let (region, cluster) = get_device_info()?;

    // Get the Loopback0 address
    let (my_ipv4, my_ipv6) = get_loopback_address(0)?;

    let db = DbConnector::new_named(CONFIG_DB, false, 0).map_err(|e| ("connecting config_db".into(), e))?;
    let table = Table::new(db, "DPU").map_err(|e| ("opening DPU table".into(), e))?;

    let keys = table
        .get_keys()
        .map_err(|e| ("Failed to get keys from DPU table".into(), e))?;

    for key in keys {
        let mut dpu: ConfigDBDPUEntry =
            from_table(&table, &key).map_err(|e| (format!("reading DPU entry {key}"), e))?;

        dpu.npu_ipv4 = my_ipv4;
        dpu.npu_ipv6 = my_ipv6;

        // find the DPU entry for the slot
        if dpu.dpu_id == dpu_id {
            // Check if the DPU entry is valid and has the required fields
            let swbusd_port = dpu.swbus_port.ok_or(SwbusConfigError::InvalidConfig(format!(
                "swbusd_port is not found in dpu{dpu_id} is not found"
            )))?;

            myroutes = Some(route_config_from_dpu_entry(&dpu, &region, &cluster).map_err(|e| {
                error!("Failed to collect routes for dpu{dpu_id}: {e}");
                e
            })?);

            if let Some(npu_ipv4) = dpu.npu_ipv4 {
                myendpoint = Some(SocketAddr::new(std::net::IpAddr::V4(npu_ipv4), swbusd_port));
            } else if let Some(npu_ipv6) = dpu.npu_ipv6 {
                myendpoint = Some(SocketAddr::new(std::net::IpAddr::V6(npu_ipv6), swbusd_port));
            }
            continue;
        }
        let remote_dpu = dpu.to_remote_dpu();
        let peer = peer_config_from_dpu_entry(&key, remote_dpu, &region, &cluster).map_err(|e| {
            error!("Failed to collect peers from {}: {}", key, e);
            e
        })?;
        peers.extend(peer);
    }
    if myroutes.is_none() {
        return Err(SwbusConfigError::InvalidConfig(format!(
            "DPU at slot {dpu_id} is not found"
        )));
    }

    let db = DbConnector::new_named(CONFIG_DB, false, 0).unwrap();
    let table = Table::new(db, "REMOTE_DPU").map_err(|e| ("opening REMOTE_DPU table".into(), e))?;

    let keys = table
        .get_keys()
        .map_err(|e| ("Failed to get keys from REMOTE_DPU table".into(), e))?;

    for key in keys {
        let remote_dpu: ConfigDBRemoteDPUEntry =
            from_table(&table, &key).map_err(|e| (format!("reading REMOTE_DPU entry {key}"), e))?;

        let peer = peer_config_from_dpu_entry(&key, remote_dpu, &region, &cluster).map_err(|e| {
            error!("Failed to collect peers from {}: {}", key, e);
            e
        })?;

        peers.extend(peer);
    }

    info!("successfully load swbus config from configdb for dpu {}", dpu_id);

    Ok(SwbusConfig {
        endpoint: myendpoint.unwrap(),
        routes: myroutes.unwrap(),
        peers,
        npu_ipv4: my_ipv4,
        npu_ipv6: my_ipv6,
    })
}

pub fn swbus_config_from_yaml(yaml_file: &str) -> Result<SwbusConfig> {
    let file = File::open(yaml_file)?;
    let reader = BufReader::new(file);

    // Parse the YAML data
<<<<<<< HEAD
    let mut swbus_config: SwbusConfig = serde_yaml::from_reader(reader)
        .map_err(|e| SwbusConfigError::InvalidConfig(format!("Failed to parse YAML file: {}", e)))?;
    let ip = swbus_config.endpoint.ip();

    match ip {
        IpAddr::V4(ipv4) => {
            swbus_config.npu_ipv4 = Some(ipv4);
        }
        IpAddr::V6(ipv6) => {
            swbus_config.npu_ipv6 = Some(ipv6);
        }
    }

=======
    let swbus_config: SwbusConfig = serde_yaml::from_reader(reader)
        .map_err(|e| SwbusConfigError::InvalidConfig(format!("Failed to parse YAML file: {e}")))?;
>>>>>>> 92d62437
    Ok(swbus_config)
}

pub mod test_utils {
    use super::*;
    use swss_common::CxxString;
    use swss_common::{DbConnector, Table};
    use swss_serde::to_table;

    pub fn populate_configdb_for_test() {
        let db = DbConnector::new_named(CONFIG_DB, false, 0).unwrap();
        let table = Table::new(db, "DEVICE_METADATA").unwrap();

        let metadata = ConfigDBDeviceMetadataEntry {
            region: Some("region-a".to_string()),
            cluster: Some("cluster-a".to_string()),
            device_type: Some("SpineRouter".to_string()),
            sub_type: Some("SmartSwitch".to_string()),
        };
        to_table(&metadata, &table, "localhost").unwrap();

        let db = DbConnector::new_named(CONFIG_DB, false, 0).unwrap();

        let table = Table::new(db, "LOOPBACK_INTERFACE").unwrap();
        table
            .hset("Loopback0|10.0.1.0/32", "NULL", &CxxString::new("NULL"))
            .unwrap();
        table
            .hset("Loopback0|2001:db8:1::/128", "NULL", &CxxString::new("NULL"))
            .unwrap();
        table
            .hset("Loopback1|11.0.1.0/32", "NULL", &CxxString::new("NULL"))
            .unwrap();
        table
            .hset("Loopback1|2001:dd8:1::/128", "NULL", &CxxString::new("NULL"))
            .unwrap();
        let db: DbConnector = DbConnector::new_named(CONFIG_DB, false, 0).unwrap();
        let table = Table::new(db, "DPU").unwrap();
        // create local dpu table first
        for d in 0..2 {
            let dpu = ConfigDBDPUEntry {
                state: Some("active".to_string()),
                dpu_id: d,
                npu_ipv4: None,
                npu_ipv6: None,
                swbus_port: Some(23606 + d as u16),
            };
            to_table(&dpu, &table, &format!("dpu{d}")).unwrap();
        }

        let db = DbConnector::new_named(CONFIG_DB, false, 0).unwrap();
        // create remote dpu entries
        let table = Table::new(db, "REMOTE_DPU").unwrap();
        for s in 1..3 {
            for d in 0..2 {
                let dpu = ConfigDBRemoteDPUEntry {
                    dpu_type: Some("cluster".to_string()),
                    dpu_id: d,
                    npu_ipv4: Some(format!("10.0.1.{s}")),
                    npu_ipv6: Some(format!("2001:db8:1::{s}")),
                    swbus_port: Some(23606 + d as u16),
                };
                let key = format!("dpu{s}_{d}");
                to_table(&dpu, &table, &key).unwrap();
                assert_eq!(table.hget(&key, "type").unwrap().as_ref().unwrap(), "cluster");
            }
        }
    }

    // This function can be used to clean up the test database after tests
    pub fn cleanup_configdb_for_test() {
        // clean up
        let db = DbConnector::new_named(CONFIG_DB, false, 0).unwrap();
        let table = Table::new(db, "DPU").unwrap();
        for d in 0..2 {
            table.del(&format!("dpu{d}")).unwrap();
        }
        for s in 1..3 {
            for d in 0..2 {
                table.del(&format!("dpu{s}_{d}")).unwrap();
            }
        }
    }
}

#[cfg(test)]
mod tests {
    use super::*;
    use crate::test_utils::*;
    use std::io::Write;
    use swss_common_testing::*;
    use tempfile::tempdir;

    #[test]
    fn test_load_from_configdb() {
        let _ = Redis::start_config_db();

        // Populate the CONFIG_DB for testing
        populate_configdb_for_test();

        let mut config_fromdb = swbus_config_from_db(0).unwrap();

        assert_eq!(config_fromdb.routes.len(), 2);
        assert_eq!(config_fromdb.peers.len(), 10);

        // create equivalent config in yaml
        let yaml_content = r#"
        endpoint: "10.0.1.0:23606"
        routes:
          - key: "region-a.cluster-a.10.0.1.0-dpu0"
            scope: "Cluster"
          - key: "region-a.cluster-a.2001:db8:1::-dpu0"
            scope: "Cluster"
        peers:
          - id: "region-a.cluster-a.10.0.1.0-dpu1"
            endpoint: "10.0.1.0:23607"
            conn_type: "Cluster"
          - id: "region-a.cluster-a.2001:db8:1::-dpu1"
            endpoint: "[2001:db8:1::]:23607"
            conn_type: "Cluster"
          - id: "region-a.cluster-a.10.0.1.1-dpu0"
            endpoint: "10.0.1.1:23606"
            conn_type: "Cluster"
          - id: "region-a.cluster-a.2001:db8:1::1-dpu0"
            endpoint: "[2001:db8:1::1]:23606"
            conn_type: "Cluster"
          - id: "region-a.cluster-a.10.0.1.1-dpu1"
            endpoint: "10.0.1.1:23607"
            conn_type: "Cluster"
          - id: "region-a.cluster-a.2001:db8:1::1-dpu1"
            endpoint: "[2001:db8:1::1]:23607"
            conn_type: "Cluster"
          - id: "region-a.cluster-a.10.0.1.2-dpu0"
            endpoint: "10.0.1.2:23606"
            conn_type: "Cluster"
          - id: "region-a.cluster-a.2001:db8:1::2-dpu0"
            endpoint: "[2001:db8:1::2]:23606"
            conn_type: "Cluster"
          - id: "region-a.cluster-a.10.0.1.2-dpu1"
            endpoint: "10.0.1.2:23607"
            conn_type: "Cluster"
          - id: "region-a.cluster-a.2001:db8:1::2-dpu1"
            endpoint: "[2001:db8:1::2]:23607"
            conn_type: "Cluster"
        "#;

        let dir = tempdir().unwrap();
        let file_path = dir.path().join("test_config.yaml");
        let mut file = File::create(&file_path).unwrap();
        file.write_all(yaml_content.as_bytes()).unwrap();

        let mut expected = swbus_config_from_yaml(file_path.to_str().unwrap()).unwrap();
        expected.npu_ipv4 = Some(Ipv4Addr::from_str("10.0.1.0").unwrap());
        expected.npu_ipv6 = Some(Ipv6Addr::from_str("2001:db8:1::").unwrap());
        // sort before compare
        config_fromdb.routes.sort_by(|a, b| a.key.cmp(&b.key));
        config_fromdb.peers.sort_by(|a, b| a.id.cmp(&b.id));
        expected.routes.sort_by(|a, b| a.key.cmp(&b.key));
        expected.peers.sort_by(|a, b| a.id.cmp(&b.id));
        assert_eq!(config_fromdb, expected);

        cleanup_configdb_for_test();
    }

    #[test]
    fn test_load_from_yaml() {
        let yaml_content = r#"
        endpoint: 10.0.0.1:8000
        routes:
          - key: "region-a.cluster-a.10.0.0.1-dpu0"
            scope: "Cluster"
        peers:
          - id: "region-a.cluster-a.10.0.0.2-dpu0"
            endpoint: "10.0.0.2:8000"
            conn_type: "Cluster"
          - id: "region-a.cluster-a.10.0.0.3-dpu0"
            endpoint: "10.0.0.3:8000"
            conn_type: "Cluster"
        "#;

        let dir = tempdir().unwrap();
        let file_path = dir.path().join("test_config.yaml");
        let mut file = File::create(&file_path).unwrap();
        file.write_all(yaml_content.as_bytes()).unwrap();

        let result = swbus_config_from_yaml(file_path.to_str().unwrap());
        match result {
            Ok(_) => {}
            Err(e) => {
                panic!("Failed to load config from yaml: {e}");
            }
        }

        let config = result.unwrap();
        assert_eq!(config.routes.len(), 1);
        assert_eq!(config.peers.len(), 2);

        assert_eq!(
            config.routes[0].key,
            ServicePath::from_string("region-a.cluster-a.10.0.0.1-dpu0").unwrap()
        );
        assert_eq!(config.routes[0].scope, RouteScope::Cluster);

        assert_eq!(
            config.peers[0].id,
            ServicePath::from_string("region-a.cluster-a.10.0.0.2-dpu0").unwrap()
        );
        assert_eq!(
            config.peers[0].endpoint,
            "10.0.0.2:8000".parse().expect("not expecting error")
        );
        assert_eq!(config.peers[0].conn_type, ConnectionType::Cluster);
        assert_eq!(
            config.peers[1].id,
            ServicePath::from_string("region-a.cluster-a.10.0.0.3-dpu0").unwrap()
        );
        assert_eq!(
            config.peers[1].endpoint,
            "10.0.0.3:8000".parse().expect("not expecting error")
        );
        assert_eq!(config.peers[1].conn_type, ConnectionType::Cluster);
    }
}<|MERGE_RESOLUTION|>--- conflicted
+++ resolved
@@ -374,9 +374,8 @@
     let reader = BufReader::new(file);
 
     // Parse the YAML data
-<<<<<<< HEAD
     let mut swbus_config: SwbusConfig = serde_yaml::from_reader(reader)
-        .map_err(|e| SwbusConfigError::InvalidConfig(format!("Failed to parse YAML file: {}", e)))?;
+        .map_err(|e| SwbusConfigError::InvalidConfig(format!("Failed to parse YAML file: {e}")))?;
     let ip = swbus_config.endpoint.ip();
 
     match ip {
@@ -388,10 +387,6 @@
         }
     }
 
-=======
-    let swbus_config: SwbusConfig = serde_yaml::from_reader(reader)
-        .map_err(|e| SwbusConfigError::InvalidConfig(format!("Failed to parse YAML file: {e}")))?;
->>>>>>> 92d62437
     Ok(swbus_config)
 }
 
