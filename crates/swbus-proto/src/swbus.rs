--- conflicted
+++ resolved
@@ -238,26 +238,16 @@
 where
     D: Deserializer<'de>,
 {
-<<<<<<< HEAD
-    let value = Option::<String>::deserialize(deserializer)?;
-    match value {
-        None => Ok(None),
+    let opt = Option::<String>::deserialize(deserializer)?;
+
+    match opt {
         Some(s) => match ServicePath::from_string(&s) {
             Ok(sp) => Ok(Some(sp)),
             Err(_) => Err(serde::de::Error::custom(format!(
-                "Failed to parse service path from string: {}",
-                s
+                "Failed to parse service path from string: {s}"
             ))),
         },
-=======
-    let s = String::deserialize(deserializer)?;
-
-    match ServicePath::from_string(&s) {
-        Ok(sp) => Ok(Some(sp)),
-        Err(_) => Err(serde::de::Error::custom(format!(
-            "Failed to parse service path from string: {s}"
-        ))),
->>>>>>> 6163990a
+        None => Ok(None),
     }
 }
 
@@ -371,13 +361,8 @@
 
     /// send response to the sender of the request
     pub fn new_response(
-<<<<<<< HEAD
         request_header: &SwbusMessageHeader,
         dest: Option<&ServicePath>,
-=======
-        request: &SwbusMessage,
-        source: Option<&ServicePath>,
->>>>>>> 6163990a
         error_code: SwbusErrorCode,
         error_message: &str,
         request_id: u64,
@@ -393,26 +378,15 @@
         };
 
         // if dest is not provided, use the source of the request
-        let src_sp = match source {
+        let dest_sp = match dest {
             Some(sp) => sp.clone(),
             None => request_header.destination.clone().expect("missing dest service_path"),
         };
 
         SwbusMessage {
             header: Some(SwbusMessageHeader::new(
-<<<<<<< HEAD
                 dest_sp,
                 request_header.source.clone().expect("missing source service_path"),
-=======
-                src_sp,
-                request
-                    .header
-                    .as_ref()
-                    .unwrap()
-                    .source
-                    .clone()
-                    .expect("missing source service_path"),
->>>>>>> 6163990a
                 request_id,
             )),
             body: Some(swbus_message::Body::Response(request_response)),
