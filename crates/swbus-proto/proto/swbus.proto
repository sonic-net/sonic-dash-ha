--- conflicted
+++ resolved
@@ -142,18 +142,12 @@
 }
 
 message RequestResponse {
-<<<<<<< HEAD
-  uint64 request_epoch = 10;
+  uint64 request_id = 10;
   SwbusErrorCode error_code = 20;
   string error_message = 30;
   oneof ResponseBody {
     RouteQueryResult route_query_result = 100;
   }
-=======
-  uint64 request_id = 10;
-  SwbusErrorCode error_code = 110;
-  string error_message = 120;
->>>>>>> ac8f5d9f
 }
 
 //
@@ -241,18 +235,11 @@
     TraceRouteRequest trace_route_request = 410;
     TraceRouteResponse trace_route_response = 420;
 
-<<<<<<< HEAD
     // Management request
     ManagementRequest management_request = 510;
 
-    // Route data
-    RouteDataRequest route_data_request = 10000;
-
-
-=======
     // General purpose request.
     // Send a binary payload to another node.
     DataRequest data_request = 10000;
->>>>>>> ac8f5d9f
   }
 }