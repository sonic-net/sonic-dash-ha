[package]
name = "swss-common-bridge"
version.workspace = true
authors.workspace = true
license.workspace = true
repository.workspace = true
documentation.workspace = true
keywords.workspace = true
edition.workspace = true

[dependencies]
swss-common = { git = "https://github.com/sonic-net/sonic-swss-common.git", branch = "master", features = ["async"]  }
swbus-edge = { path = "../swbus-edge" }
tokio.workspace = true
tokio-util.workspace = true
swbus-actor = { path = "../swbus-actor" }
anyhow.workspace = true
<<<<<<< HEAD
=======
sonic-dash-api-proto.workspace = true
prost.workspace = true
hex.workspace = true
serde.workspace = true
serde_json.workspace = true
sonicdb-derive.workspace = true
sonic-common.workspace = true
>>>>>>> eb7c17f0

[lints]
workspace = true

[dev-dependencies]
swss-common-testing = { git = "https://github.com/sonic-net/sonic-swss-common.git", branch = "master" }<|MERGE_RESOLUTION|>--- conflicted
+++ resolved
@@ -15,8 +15,6 @@
 tokio-util.workspace = true
 swbus-actor = { path = "../swbus-actor" }
 anyhow.workspace = true
-<<<<<<< HEAD
-=======
 sonic-dash-api-proto.workspace = true
 prost.workspace = true
 hex.workspace = true
@@ -24,7 +22,6 @@
 serde_json.workspace = true
 sonicdb-derive.workspace = true
 sonic-common.workspace = true
->>>>>>> eb7c17f0
 
 [lints]
 workspace = true
