--- conflicted
+++ resolved
@@ -135,14 +135,13 @@
         }
     }
 
-<<<<<<< HEAD
     pub fn from_my_sp(&self, resource_type: &str, resource_id: &str) -> ServicePath {
         let mut sp = self.swbus_client.get_service_path().clone();
         sp.resource_type = resource_type.into();
         sp.resource_id = resource_id.into();
         sp
     }
-=======
+
     pub(crate) fn dump_state(&self) -> OutgoingStateData {
         let state_data = OutgoingStateData {
             outgoing_queued: self.queued_messages.clone(),
@@ -167,7 +166,6 @@
 pub struct OutgoingStateData {
     pub outgoing_queued: Vec<UnackedMessage>,
     pub outgoing_sent: HashMap<String, SentMessageEntry>,
->>>>>>> 7f486a70
 }
 
 #[derive(Debug, Serialize, Deserialize, PartialEq, Clone)]
