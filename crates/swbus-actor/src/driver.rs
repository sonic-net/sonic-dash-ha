--- conflicted
+++ resolved
@@ -49,25 +49,14 @@
                 request_id,
                 error_code,
                 error_message,
-<<<<<<< HEAD
                 ..
-            } => {
-                if error_code == SwbusErrorCode::Ok {
-                    self.state.outgoing.ack_message(request_id);
-                } else {
-                    // TODO: What to do with error messages?
-                    eprintln!("error response to {request_id}: ({error_code:?}) {error_message}");
-                }
-            }
-            MessageBody::ManagementRequest { request, args } => {
-                self.handle_management_request(id, &source, request, args).await;
-            }
-=======
             } => self
                 .state
                 .outgoing
                 .handle_response(request_id, error_code, &error_message, source),
->>>>>>> de2ad9ae
+            MessageBody::ManagementRequest { request, args } => {
+                self.handle_management_request(id, &source, request, args).await;
+            }
         }
     }
 
