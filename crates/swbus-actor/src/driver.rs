<<<<<<< HEAD
use crate::{Actor, Context, State};
=======
use crate::{state::ActorStateDump, Actor, State};
use std::collections::HashMap;
>>>>>>> 7f486a70
use std::sync::Arc;
use swbus_edge::{
    simple_client::{IncomingMessage, MessageBody, MessageResponseBody, OutgoingMessage, SimpleSwbusEdgeClient},
    swbus_proto::swbus::{ManagementRequestType, ServicePath, SwbusErrorCode},
};
use tracing::info;

/// An actor and the support structures needed to run it.
pub(crate) struct ActorDriver<A> {
    actor: A,
    state: State,
    swbus_edge: Arc<SimpleSwbusEdgeClient>,
    context: Context,
}

impl<A: Actor> ActorDriver<A> {
    pub(crate) fn new(actor: A, swbus_edge: SimpleSwbusEdgeClient) -> Self {
        let swbus_edge = Arc::new(swbus_edge);
        ActorDriver {
            actor,
            state: State::new(swbus_edge.clone()),
            swbus_edge,
            context: Context::new(),
        }
    }

    /// Run the actor's main loop
    pub(crate) async fn run(mut self) {
        self.actor.init(&mut self.state).await.unwrap();
        self.state.internal.commit_changes().await;
        self.state.outgoing.send_queued_messages().await;

        loop {
            tokio::select! {
                _ = self.state.outgoing.drive_resend_loop() => unreachable!("drive_resend_loop never returns"),
                maybe_msg = self.swbus_edge.recv() => self.handle_swbus_message(maybe_msg.expect("swbus-edge died")).await,
            }
            if self.context.stopped {
                info!(
                    "actor {} terminated",
                    self.swbus_edge.get_service_path().to_longest_path()
                );
                break;
            }
        }
    }

    async fn handle_swbus_message(&mut self, msg: IncomingMessage) {
        let IncomingMessage { id, source, body, .. } = msg;
        match body {
            MessageBody::Request { payload } => {
                let res = self.state.incoming.handle_request(id, source.clone(), &payload).await;
                let (error_code, error_message) = match &res {
                    Ok(_) => (SwbusErrorCode::Ok, String::new()),
                    Err(e) => {
                        eprintln!("Incoming state table failed to handle request: {e:#}");
                        (SwbusErrorCode::Fail, format!("{e:#}"))
                    }
                };

                self.swbus_edge
                    .send(OutgoingMessage {
                        destination: source.clone(),
                        body: MessageBody::Response {
                            request_id: id,
                            error_code,
                            error_message,
                        },
                    })
                    .await
                    .expect("failed to send swbus message");

                if let Ok(key) = res {
                    self.handle_actor_message(&key).await;
                }
            }
            MessageBody::Response {
                request_id,
                error_code,
                error_message,
                ..
            } => self
                .state
                .outgoing
                .handle_response(request_id, error_code, &error_message, source),
            MessageBody::ManagementRequest { request, args } => {
                self.handle_management_request(id, &source, request, args).await;
            }
        }
    }

    /// Handle an actor message in the incoming state table, triggering `Actor::handle_message`.
    async fn handle_actor_message(&mut self, key: &str) {
        let res = self.actor.handle_message(&mut self.state, key, &mut self.context).await;

        let (error_code, error_message) = match res {
            Ok(()) => {
                self.state.internal.commit_changes().await;
                self.state.outgoing.send_queued_messages().await;
                (SwbusErrorCode::Ok, String::new())
            }
            Err(e) => {
                self.state.internal.drop_changes();
                self.state.outgoing.drop_queued_messages();
                (SwbusErrorCode::Fail, format!("{e:#}"))
            }
        };

<<<<<<< HEAD
        self.state.incoming.request_handled(key, error_code, &error_message);
=======
        let (request_id, destination) = self.state.incoming.request_handled(key, error_code, &error_message);

        self.swbus_edge
            .send(OutgoingMessage {
                destination,
                body: MessageBody::Response {
                    request_id,
                    error_code,
                    error_message,
                    response_body: None,
                },
            })
            .await
            .expect("failed to send swbus message");
>>>>>>> 7f486a70
    }

    async fn handle_management_request(
        &mut self,
        request_id: u64,
        source: &ServicePath,
        request: ManagementRequestType,
        _args: HashMap<String, String>,
    ) {
        match request {
            ManagementRequestType::HamgrdGetActorState => {
                let state = self.dump_state();

                self.swbus_edge
                    .send(OutgoingMessage {
                        destination: source.clone(),
                        body: MessageBody::Response {
                            request_id,
                            error_code: SwbusErrorCode::Ok,
                            error_message: "".into(),
                            response_body: Some(MessageResponseBody::ManagementQueryResult {
                                payload: serde_json::to_string(&state).unwrap(),
                            }),
                        },
                    })
                    .await
                    .expect("failed to send swbus message");
            }
            _ => {
                self.swbus_edge
                    .send(OutgoingMessage {
                        destination: source.clone(),
                        body: MessageBody::Response {
                            request_id,
                            error_code: SwbusErrorCode::InvalidArgs,
                            error_message: format!("Unsupported request type: {:?}", request),
                            response_body: None,
                        },
                    })
                    .await
                    .expect("failed to send swbus message");
            }
        }
    }
    fn dump_state(&self) -> ActorStateDump {
        self.state.dump_state()
    }
}<|MERGE_RESOLUTION|>--- conflicted
+++ resolved
@@ -1,9 +1,5 @@
-<<<<<<< HEAD
-use crate::{Actor, Context, State};
-=======
-use crate::{state::ActorStateDump, Actor, State};
+use crate::{state::ActorStateDump, Actor, Context, State};
 use std::collections::HashMap;
->>>>>>> 7f486a70
 use std::sync::Arc;
 use swbus_edge::{
     simple_client::{IncomingMessage, MessageBody, MessageResponseBody, OutgoingMessage, SimpleSwbusEdgeClient},
@@ -71,6 +67,7 @@
                             request_id: id,
                             error_code,
                             error_message,
+                            response_body: None,
                         },
                     })
                     .await
@@ -112,24 +109,7 @@
             }
         };
 
-<<<<<<< HEAD
         self.state.incoming.request_handled(key, error_code, &error_message);
-=======
-        let (request_id, destination) = self.state.incoming.request_handled(key, error_code, &error_message);
-
-        self.swbus_edge
-            .send(OutgoingMessage {
-                destination,
-                body: MessageBody::Response {
-                    request_id,
-                    error_code,
-                    error_message,
-                    response_body: None,
-                },
-            })
-            .await
-            .expect("failed to send swbus message");
->>>>>>> 7f486a70
     }
 
     async fn handle_management_request(
