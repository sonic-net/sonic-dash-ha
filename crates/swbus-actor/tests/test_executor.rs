use anyhow::Result;
use serde::{Deserialize, Serialize};
use std::{
    collections::HashMap, fs::File, future::pending, io::BufReader, mem, path::PathBuf, sync::Arc, time::Duration,
};
<<<<<<< HEAD
use swbus_actor::{Actor, ActorMessage, ActorRuntime, State};
use swbus_edge::{swbus_proto::swbus::ConnectionType, swbus_proto::swbus::ServicePath, SwbusEdgeRuntime};
=======
use swbus_actor::{Actor, ActorMessage, ActorRuntime, Context, State};
use swbus_edge::{swbus_proto::swbus::ServicePath, SwbusEdgeRuntime};
>>>>>>> 6163990a
use swss_common::{DbConnector, Table};
use swss_common_testing::{random_string, Redis};
use tokio::{
    sync::mpsc::{channel, Sender},
    time::timeout,
};

#[derive(Serialize, Deserialize)]
struct TestSpec {
    spawn: Vec<String>,
    actors: HashMap<String, TestActorSpec>,
}

#[derive(Serialize, Deserialize)]
struct TestActorSpec {
    #[serde(default)]
    init: Vec<Action>,
    handle_message: HashMap<String, Vec<Action>>,
}

#[derive(Serialize, Deserialize)]
struct HandleMessage {
    key: String,
    val: String,
    action: Vec<Action>,
}

#[derive(Serialize, Deserialize, Debug)]
enum Action {
    AddInternalTable { key: String },
    AssertEq(String, String),
    Print(String),
    Read { key: String, field: String, var: String },
    Write { key: String, field: String, val: String },
    Send { to: String, key: String, val: String },
    Finish,
    If { eq: (String, String), then: Vec<Action> },
}

#[derive(Default)]
struct Environment(HashMap<String, String>);

impl Environment {
    fn clear(&mut self) {
        self.0.clear();
    }

    fn set(&mut self, key: &str, val: &str) {
        self.0.insert(key.to_string(), val.to_string());
    }

    fn eval(&self, expr: &str) -> String {
        let mut iter = expr.chars();
        let mut out = String::new();

        while !iter.as_str().is_empty() {
            match iter.next().unwrap() {
                '<' => {
                    let name = iter.by_ref().take_while(|c| *c != '>').collect::<String>();
                    out.push_str(&self.0[&name]);
                }
                '+' => {
                    let lhs = out.parse::<i64>().expect("Expr not a number");
                    let rhs = self.eval(iter.as_str()).parse::<i64>().expect("Expr not a number");
                    return format!("{}", lhs + rhs);
                }
                c if c.is_whitespace() => {}
                c => out.push(c),
            }
        }

        out
    }
}

#[test]
fn environment() {
    let mut env = Environment::default();
    env.set("a", "5");
    env.set("b", "10");
    env.set("c", "15");
    assert_eq!(env.eval("<a> + <b> + <c> + 1"), "31");
    assert_eq!(env.eval("<a>aaa"), "5aaa");
}

#[test]
fn json_tests() {
    // Discover tests
    let tests_dir = std::env::current_dir().unwrap().join("tests");
    #[rustfmt::skip]
    let tests = std::fs::read_dir(&tests_dir)
        .unwrap()
        .map(|res| res.unwrap().path())
        .filter(|p| p.extension().unwrap_or_default() == "json")
        .map(|p| (p.clone(), serde_json::from_reader(BufReader::new(File::open(p).unwrap())).unwrap()))
        .collect::<Vec<(PathBuf, TestSpec)>>();

    for (path, t) in tests {
        println!("Running test {}", path.display());
        let rt = tokio::runtime::Builder::new_current_thread()
            .enable_all()
            .build()
            .unwrap();
        let maybe_err = rt.block_on(run_test(t));
        rt.shutdown_background();
        if let Some(err) = maybe_err {
            panic!("[{}]: {err}", path.display());
        }
    }
}

async fn run_test(mut t: TestSpec) -> Option<&'static str> {
    let redis = Redis::start();
    let (notify_done, mut recv_done) = channel::<()>(1);

<<<<<<< HEAD
    let mut swbus_edge = SwbusEdgeRuntime::new("<none>".into(), sp("edge"), ConnectionType::InNode);
=======
    let mut swbus_edge = SwbusEdgeRuntime::new(
        "<none>".into(),
        ServicePath::from_string("test.test.test/test/test").unwrap(),
    );
>>>>>>> 6163990a
    swbus_edge.start().await.unwrap();
    let actor_rt = ActorRuntime::new(Arc::new(swbus_edge));
    swbus_actor::set_global_runtime(actor_rt);

    for s in t.spawn {
        let actor = TestActor {
            name: s.clone(),
            db: redis.db_connector(),
            notify_done: notify_done.clone(),
            spec: t.actors.remove(&s).expect("No actor in test json named {s}"),
            env: Environment::default(),
        };

        swbus_actor::spawn(actor, "test", &s);
    }

    if timeout(Duration::from_secs(5), recv_done.recv()).await.is_err() {
        Some("test timed out")
    } else {
        None
    }
}

fn sp(s: &str) -> ServicePath {
    ServicePath::from_string(&format!("test.test.test/test/test/test/{s}")).unwrap()
}

struct TestActor {
    name: String,
    db: DbConnector,
    notify_done: Sender<()>,
    spec: TestActorSpec,
    env: Environment,
}

impl TestActor {
    async fn run_action(&mut self, action: &Action, state: &mut State) -> Result<()> {
        use Action::*;

        let (internal, _, outgoing) = state.get_all();
        match action {
            AddInternalTable { key } => {
                let db = self.db.clone_timeout_async(3000).await?;
                let tbl = Table::new_async(db, &random_string()).await?;
                internal.add(key, tbl, "swss_key").await;
            }
            AssertEq(a, b) => {
                let a = self.env.eval(a);
                let b = self.env.eval(b);
                assert_eq!(a, b);
            }
            Print(s) => println!("[{}] \"{}\" = {}", self.name, s, self.env.eval(s)),
            Read { key, field, var } => {
                let key = self.env.eval(key);
                let field = self.env.eval(field);
                let var = self.env.eval(var);
                self.env.set(&var, internal.get(&key)[&field].to_str()?);
            }
            Write { key, field, val } => {
                let key = self.env.eval(key);
                let field = self.env.eval(field);
                let val = self.env.eval(val);
                internal.get_mut(&key).insert(field, val.into());
            }
            Send { to, key, val } => {
                let to = self.env.eval(to);
                let key = self.env.eval(key);
                let val = self.env.eval(val);
                outgoing.send(sp(&to), ActorMessage::new(key, &val)?);
            }
            Finish => {
                self.notify_done.send(()).await?;
                pending::<()>().await;
            }
            If { eq: (a, b), then } => {
                if self.env.eval(a) == self.env.eval(b) {
                    for action in then {
                        Box::pin(self.run_action(action, state)).await?;
                    }
                }
            }
        }

        Ok(())
    }
}

impl Actor for TestActor {
    async fn init(&mut self, state: &mut State) -> Result<()> {
        for action in mem::take(&mut self.spec.init) {
            self.run_action(&action, state).await?;
        }
        Ok(())
    }

    async fn handle_message(&mut self, state: &mut State, key: &str, _context: &mut Context) -> Result<()> {
        let entry = state.incoming().get_entry(key).unwrap();
        self.env.clear();
        self.env.set("source", &entry.source.resource_id);
        self.env.set("key", key);
        self.env.set("val", &entry.msg.deserialize_data::<String>()?);

        let handle_message_map = mem::take(&mut self.spec.handle_message);
        if let Some(actions) = handle_message_map.get(key).or_else(|| handle_message_map.get("*")) {
            for action in actions {
                self.run_action(action, state).await?;
            }
        }
        self.spec.handle_message = handle_message_map;

        Ok(())
    }
}<|MERGE_RESOLUTION|>--- conflicted
+++ resolved
@@ -3,13 +3,8 @@
 use std::{
     collections::HashMap, fs::File, future::pending, io::BufReader, mem, path::PathBuf, sync::Arc, time::Duration,
 };
-<<<<<<< HEAD
-use swbus_actor::{Actor, ActorMessage, ActorRuntime, State};
+use swbus_actor::{Actor, ActorMessage, ActorRuntime, Context, State};
 use swbus_edge::{swbus_proto::swbus::ConnectionType, swbus_proto::swbus::ServicePath, SwbusEdgeRuntime};
-=======
-use swbus_actor::{Actor, ActorMessage, ActorRuntime, Context, State};
-use swbus_edge::{swbus_proto::swbus::ServicePath, SwbusEdgeRuntime};
->>>>>>> 6163990a
 use swss_common::{DbConnector, Table};
 use swss_common_testing::{random_string, Redis};
 use tokio::{
@@ -125,14 +120,11 @@
     let redis = Redis::start();
     let (notify_done, mut recv_done) = channel::<()>(1);
 
-<<<<<<< HEAD
-    let mut swbus_edge = SwbusEdgeRuntime::new("<none>".into(), sp("edge"), ConnectionType::InNode);
-=======
     let mut swbus_edge = SwbusEdgeRuntime::new(
         "<none>".into(),
         ServicePath::from_string("test.test.test/test/test").unwrap(),
+        ConnectionType::InNode,
     );
->>>>>>> 6163990a
     swbus_edge.start().await.unwrap();
     let actor_rt = ActorRuntime::new(Arc::new(swbus_edge));
     swbus_actor::set_global_runtime(actor_rt);
