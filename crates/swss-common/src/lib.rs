--- conflicted
+++ resolved
@@ -23,7 +23,6 @@
     fn key_separator() -> char;
     fn table_name() -> &'static str;
     fn db_name() -> &'static str;
-<<<<<<< HEAD
     fn is_proto() -> bool {
         false
     }
@@ -31,7 +30,5 @@
         // Default implementation does nothing.
         // This can be overridden by the macro to convert protobuf to JSON.
     }
-=======
     fn is_dpu() -> bool;
->>>>>>> c3e8828e
 }