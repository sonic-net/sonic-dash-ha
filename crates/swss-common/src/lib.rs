--- conflicted
+++ resolved
@@ -17,358 +17,4 @@
 pub fn sonic_db_config_initialize_global(path: &str) {
     let path = cstr(path);
     unsafe { bindings::SWSSSonicDBConfig_initializeGlobalConfig(path.as_ptr()) }
-<<<<<<< HEAD
-}
-
-#[cfg(test)]
-mod test {
-    use std::{
-        collections::HashMap,
-        fs::{self, remove_file},
-        io::{BufRead, BufReader},
-        iter,
-        process::{Child, Command, Stdio},
-        sync::Mutex,
-        thread::{self},
-        time::Duration,
-    };
-
-    use rand::{random, Rng};
-
-    use super::*;
-
-    struct Redis {
-        proc: Child,
-        sock: String,
-    }
-
-    impl Redis {
-        fn start() -> Self {
-            let sock = random_unix_sock();
-            #[rustfmt::skip]
-            let mut child = Command::new("timeout")
-                .args([
-                    "--signal=KILL",
-                    "15s",
-                    "redis-server",
-                    "--appendonly", "no",
-                    "--save", "",
-                    "--notify-keyspace-events", "AKE",
-                    "--port", "0",
-                    "--unixsocket", &sock,
-                ])
-                .stdout(Stdio::piped())
-                .spawn()
-                .unwrap();
-            let mut stdout = BufReader::new(child.stdout.take().unwrap());
-            let mut buf = String::new();
-            loop {
-                buf.clear();
-                if stdout.read_line(&mut buf).unwrap() == 0 {
-                    panic!("Redis didn't start");
-                }
-                if buf.contains("Ready to accept connections") {
-                    break Self { proc: child, sock };
-                }
-            }
-        }
-    }
-
-    impl Drop for Redis {
-        fn drop(&mut self) {
-            Command::new("kill")
-                .args(["-s", "TERM", &self.proc.id().to_string()])
-                .status()
-                .unwrap();
-            self.proc.wait().unwrap();
-        }
-    }
-
-    struct Defer<F: FnOnce()>(Option<F>);
-
-    impl<F: FnOnce()> Defer<F> {
-        fn new(f: F) -> Self {
-            Self(Some(f))
-        }
-    }
-
-    impl<F: FnOnce()> Drop for Defer<F> {
-        fn drop(&mut self) {
-            self.0.take().unwrap()()
-        }
-    }
-
-    const DB_CONFIG_JSON: &str = r#"
-        {
-            "DATABASES": {
-                "db name doesn't matter": {
-                    "id": 0,
-                    "separator": ":",
-                    "instance": "redis"
-                }
-            }
-        }
-    "#;
-
-    const DB_GLOBAL_CONFIG_JSON: &str = "{}";
-
-    fn sonic_db_config_init_for_test() {
-        // HACK
-        // We need to do our own locking here because locking is not correctly implemented in
-        // swss::SonicDBConfig :/
-        static INITIALIZED: Mutex<bool> = Mutex::new(false);
-        let mut is_init = INITIALIZED.lock().unwrap();
-        if !*is_init {
-            fs::write("/tmp/db_config_test.json", DB_CONFIG_JSON).unwrap();
-            fs::write("/tmp/db_global_config_test.json", DB_GLOBAL_CONFIG_JSON).unwrap();
-            sonic_db_config_initialize("/tmp/db_config_test.json");
-            sonic_db_config_initialize_global("/tmp/db_global_config_test.json");
-            fs::remove_file("/tmp/db_config_test.json").unwrap();
-            fs::remove_file("/tmp/db_global_config_test.json").unwrap();
-            *is_init = true;
-        }
-    }
-
-    fn random_string() -> String {
-        format!("{:0X}", random::<u64>())
-    }
-
-    fn random_cxx_string() -> CxxString {
-        CxxString::new(random_string())
-    }
-
-    fn random_kfv() -> KeyOpFieldValues {
-        let key = random_string();
-        let operation = if random() { KeyOperation::Set } else { KeyOperation::Del };
-        let mut field_values = HashMap::new();
-
-        if operation == KeyOperation::Set {
-            // We need at least one field-value pair, otherwise swss::BinarySerializer infers that
-            // the operation is DEL even if the .operation field is SET
-            for _ in 0..rand::thread_rng().gen_range(100..1000) {
-                field_values.insert(random_string(), random_cxx_string());
-            }
-        }
-
-        KeyOpFieldValues {
-            key,
-            operation,
-            field_values,
-        }
-    }
-
-    fn random_kfvs() -> Vec<KeyOpFieldValues> {
-        iter::repeat_with(random_kfv).take(100).collect()
-    }
-
-    fn random_unix_sock() -> String {
-        format!("/tmp/{}.sock", random_string())
-    }
-
-    // zmq doesn't clean up its own ipc sockets, so we include a deferred operation for that
-    fn random_zmq_endpoint() -> (String, impl Drop) {
-        let sock = random_unix_sock();
-        let endpoint = format!("ipc://{sock}");
-        (endpoint, Defer::new(|| remove_file(sock).unwrap()))
-    }
-
-    // swss::ZmqServer spawns a thread which polls for messages every second. When we want to test
-    // the receipt of a message, we need to wait one second plus a little extra wiggle room.
-    fn sleep_zmq_poll() {
-        thread::sleep(Duration::from_millis(1100));
-    }
-
-    #[test]
-    fn dbconnector() {
-        let redis = Redis::start();
-        let db = DbConnector::new_unix(0, &redis.sock, 0);
-
-        assert!(db.flush_db());
-
-        let random = random_cxx_string();
-
-        db.set("hello", &"hello, world!".into());
-        db.set("random", &random);
-        assert_eq!(db.get("hello").unwrap(), "hello, world!");
-        assert_eq!(db.get("random").unwrap(), random);
-        assert_eq!(db.get("noexist"), None);
-
-        assert!(db.exists("hello"));
-        assert!(!db.exists("noexist"));
-        assert!(db.del("hello"));
-        assert!(!db.del("hello"));
-        assert!(db.del("random"));
-        assert!(!db.del("random"));
-        assert!(!db.del("noexist"));
-
-        db.hset("a", "hello", &"hello, world!".into());
-        db.hset("a", "random", &random);
-        assert_eq!(db.hget("a", "hello").unwrap(), "hello, world!");
-        assert_eq!(db.hget("a", "random").unwrap(), random);
-        assert_eq!(db.hget("a", "noexist"), None);
-        assert_eq!(db.hget("noexist", "noexist"), None);
-        assert!(db.hexists("a", "hello"));
-        assert!(!db.hexists("a", "noexist"));
-        assert!(!db.hexists("noexist", "hello"));
-        assert!(db.hdel("a", "hello"));
-        assert!(!db.hdel("a", "hello"));
-        assert!(db.hdel("a", "random"));
-        assert!(!db.hdel("a", "random"));
-        assert!(!db.hdel("a", "noexist"));
-        assert!(!db.hdel("noexist", "noexist"));
-        assert!(!db.del("a"));
-
-        assert!(db.hgetall("a").is_empty());
-        db.hset("a", "a", &"1".into());
-        db.hset("a", "b", &"2".into());
-        db.hset("a", "c", &"3".into());
-        assert_eq!(
-            db.hgetall("a"),
-            HashMap::from_iter([
-                ("a".into(), "1".into()),
-                ("b".into(), "2".into()),
-                ("c".into(), "3".into())
-            ])
-        );
-
-        assert!(db.flush_db());
-    }
-
-    #[test]
-    fn consumer_producer_state_tables() {
-        sonic_db_config_init_for_test();
-        let redis = Redis::start();
-        let db = DbConnector::new_unix(0, &redis.sock, 0);
-
-        let pst = ProducerStateTable::new(db.clone(), "table_a");
-        let cst = ConsumerStateTable::new(db.clone(), "table_a", None, None);
-
-        assert!(cst.pops().is_empty());
-
-        let mut kfvs = random_kfvs();
-        for (i, kfv) in kfvs.iter().enumerate() {
-            assert_eq!(pst.count(), i as i64);
-            match kfv.operation {
-                KeyOperation::Set => pst.set(&kfv.key, kfv.field_values.clone()),
-                KeyOperation::Del => pst.del(&kfv.key),
-            }
-        }
-
-        let mut kfvs_cst = cst.pops();
-        assert!(cst.pops().is_empty());
-
-        kfvs.sort_unstable();
-        kfvs_cst.sort_unstable();
-        assert_eq!(kfvs_cst.len(), kfvs.len());
-        assert_eq!(kfvs_cst, kfvs);
-    }
-
-    #[test]
-    fn subscriber_state_table() {
-        sonic_db_config_init_for_test();
-        let redis = Redis::start();
-        let db = DbConnector::new_unix(0, &redis.sock, 0);
-
-        let sst = SubscriberStateTable::new(db.clone(), "table_a", None, None);
-        assert!(!sst.has_data());
-        assert!(sst.pops().is_empty());
-
-        db.hset("table_a:key_a", "field_a", &"value_a".into());
-        db.hset("table_a:key_a", "field_b", &"value_b".into());
-        assert_eq!(sst.read_data(Duration::from_millis(1000)), SelectResult::Data);
-        assert!(sst.has_data());
-        let mut kfvs = sst.pops();
-
-        // SubscriberStateTable will pick up duplicate KeyOpFieldValues' after two SETs on the same
-        // key. I'm not actually sure if this is intended.
-        assert_eq!(kfvs.len(), 2);
-        assert_eq!(kfvs[0], kfvs[1]);
-
-        assert!(!sst.has_data());
-        assert!(sst.pops().is_empty());
-
-        let KeyOpFieldValues {
-            key,
-            operation,
-            field_values,
-        } = kfvs.pop().unwrap();
-
-        assert_eq!(key, "key_a");
-        assert_eq!(operation, KeyOperation::Set);
-        assert_eq!(
-            field_values,
-            HashMap::from_iter([
-                ("field_a".into(), "value_a".into()),
-                ("field_b".into(), "value_b".into())
-            ])
-        );
-    }
-
-    #[test]
-    fn zmq_consumer_state_table() {
-        use SelectResult::*;
-
-        let (endpoint, _delete) = random_zmq_endpoint();
-        let mut zmqs = ZmqServer::new(&endpoint);
-        let zmqc = ZmqClient::new(&endpoint);
-        assert!(zmqc.is_connected());
-
-        let redis = Redis::start();
-        let db = DbConnector::new_unix(0, &redis.sock, 0);
-
-        let kfvs = random_kfvs();
-        let zcst_table_a = ZmqConsumerStateTable::new(db.clone(), "table_a", &mut zmqs, None, None);
-        let zcst_table_b = ZmqConsumerStateTable::new(db.clone(), "table_b", &mut zmqs, None, None);
-        assert!(!zcst_table_a.has_data());
-        assert!(!zcst_table_b.has_data());
-
-        zmqc.send_msg("", "table_a", kfvs.clone()); // db name is empty because we are using DbConnector::new_unix
-        assert_eq!(zcst_table_a.read_data(Duration::from_millis(1500)), Data);
-        assert_eq!(zcst_table_b.read_data(Duration::from_millis(1500)), Timeout);
-        assert!(zcst_table_a.has_data());
-        assert!(!zcst_table_b.has_data());
-
-        zmqc.send_msg("", "table_b", kfvs.clone());
-        assert_eq!(zcst_table_a.read_data(Duration::from_millis(1500)), Timeout);
-        assert_eq!(zcst_table_b.read_data(Duration::from_millis(1500)), Data);
-        assert!(zcst_table_a.has_data());
-        assert!(zcst_table_b.has_data());
-
-        let kfvs_a = zcst_table_a.pops();
-        let kvfs_b = zcst_table_b.pops();
-        assert_eq!(kfvs_a, kvfs_b);
-        assert_eq!(kfvs, kfvs_a);
-        assert!(!zcst_table_a.has_data());
-        assert!(!zcst_table_b.has_data());
-    }
-
-    #[test]
-    fn zmq_consumer_producer_state_tables() {
-        let (endpoint, _delete) = random_zmq_endpoint();
-        let mut zmqs = ZmqServer::new(&endpoint);
-        let zmqc = ZmqClient::new(&endpoint);
-
-        let redis = Redis::start();
-        let db = DbConnector::new_unix(0, &redis.sock, 0);
-
-        let zpst = ZmqProducerStateTable::new(db.clone(), "table_a", zmqc.clone(), false);
-        let zcst = ZmqConsumerStateTable::new(db.clone(), "table_a", &mut zmqs, None, None);
-        assert!(!zcst.has_data());
-
-        let kfvs = random_kfvs();
-        for kfv in &kfvs {
-            match kfv.operation {
-                KeyOperation::Set => zpst.set(&kfv.key, kfv.field_values.clone()),
-                KeyOperation::Del => zpst.del(&kfv.key),
-            }
-        }
-
-        sleep_zmq_poll();
-        assert!(zcst.has_data());
-        let kfvs_seen = zcst.pops();
-        assert_eq!(kfvs.len(), kfvs_seen.len());
-        assert_eq!(kfvs, kfvs_seen);
-    }
-=======
->>>>>>> 0f86aadd
 }