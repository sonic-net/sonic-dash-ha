use crate::{
    field_value::{serialize_field_value, FieldValueDeserializer},
    Error,
};
use serde::{
    de::{DeserializeOwned, DeserializeSeed, SeqAccess, Visitor},
    forward_to_deserialize_any,
    ser::SerializeStruct,
    Deserializer, Serialize, Serializer,
};
use serde_serializer_quick_unsupported::serializer_unsupported;
use swss_common::Table;

pub(crate) fn serialize_to_table<T: Serialize + ?Sized>(value: &T, table: &Table, key: &str) -> Result<(), Error> {
    value.serialize(TableSerializer { table, key })
}

pub(crate) fn deserialize_from_table<T: DeserializeOwned>(table: &Table, key: &str) -> Result<T, Error> {
    T::deserialize(TableDeserializer { table, key })
}

struct TableSerializer<'a, 'b> {
    table: &'a Table,
    key: &'b str,
}

impl Serializer for TableSerializer<'_, '_> {
    type Ok = ();
    type Error = Error;
    type SerializeStruct = Self;

    fn serialize_struct(self, _name: &'static str, _len: usize) -> Result<Self::SerializeStruct, Self::Error> {
        Ok(self)
    }

    // Unsupported types
    serializer_unsupported! {
        err = (Error::new("FieldValues can only be serialized from a struct"));
        bool i8 i16 i32 i64 u8 u16 u32 u64 f32 f64 char str bytes none some unit unit_struct
        unit_variant newtype_struct newtype_variant seq tuple tuple_struct tuple_variant map
        struct_variant i128 u128
    }
}

impl SerializeStruct for TableSerializer<'_, '_> {
    type Ok = ();
    type Error = Error;

    fn serialize_field<T: Serialize + ?Sized>(&mut self, field: &'static str, value: &T) -> Result<(), Self::Error> {
        let fv = serialize_field_value(value)?;
        self.table.hset(self.key, field, &fv).map_err(Error::new)?;
        Ok(())
    }

    fn end(self) -> Result<Self::Ok, Self::Error> {
        Ok(())
    }
}

struct TableDeserializer<'a, 'b> {
    table: &'a Table,
    key: &'b str,
}

impl<'de> Deserializer<'de> for TableDeserializer<'_, '_> {
    type Error = Error;

    fn deserialize_struct<V: Visitor<'de>>(
        self,
        _name: &'static str,
        fields: &'static [&'static str],
        visitor: V,
    ) -> Result<V::Value, Self::Error> {
        visitor.visit_seq(TableSeqDeserializer {
            table: self.table,
            key: self.key,
            fields,
        })
    }

    // Unsupported types
    forward_to_deserialize_any! {
        bool i8 i16 i32 i64 u8 u16 u32 u64 f32 f64 char str string bytes byte_buf option unit
        unit_struct newtype_struct seq tuple tuple_struct map enum ignored_any identifier
    }

    fn deserialize_any<V: Visitor<'de>>(self, _visitor: V) -> Result<V::Value, Self::Error> {
        Err(Error::new("a Table can only be deserialized into a struct"))
    }
}

struct TableSeqDeserializer<'a, 'b> {
    table: &'a Table,
    key: &'b str,
    fields: &'static [&'static str],
}

impl<'de> SeqAccess<'de> for TableSeqDeserializer<'_, '_> {
    type Error = Error;

    fn next_element_seed<T: DeserializeSeed<'de>>(&mut self, seed: T) -> Result<Option<T::Value>, Self::Error> {
        match self.fields.first() {
            Some(field) => {
                self.fields = &self.fields[1..];
                let value = self.table.hget(self.key, field).map_err(Error::new)?;
                seed.deserialize(FieldValueDeserializer::new(value.as_ref()))
                    .map(Some)
<<<<<<< HEAD
                    .map_err(|e| Error::new(format!("{}: {}", field, e)))
=======
                    .map_err(|e| Error::new(format!("{field}: {e}")))
>>>>>>> cadfa467
            }
            None => Ok(None),
        }
    }
}<|MERGE_RESOLUTION|>--- conflicted
+++ resolved
@@ -105,11 +105,7 @@
                 let value = self.table.hget(self.key, field).map_err(Error::new)?;
                 seed.deserialize(FieldValueDeserializer::new(value.as_ref()))
                     .map(Some)
-<<<<<<< HEAD
-                    .map_err(|e| Error::new(format!("{}: {}", field, e)))
-=======
                     .map_err(|e| Error::new(format!("{field}: {e}")))
->>>>>>> cadfa467
             }
             None => Ok(None),
         }
