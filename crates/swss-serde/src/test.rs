use crate::{
    field_value::{deserialize_field_value, serialize_field_value},
    from_field_values, from_table, to_field_values, to_table,
};
use serde::{Deserialize, Serialize};
use swss_common::{FieldValues, Table};
use swss_common_testing::{random_string, Redis};

#[derive(Serialize, Deserialize, PartialEq, Eq, Debug)]
enum E {
    VariantA,
    VariantB,
}

#[derive(Serialize, Deserialize, PartialEq, Eq, Debug)]
struct S {
    a: i32,
    b: String,
    c: Vec<E>,
    d: Option<i32>,
    e: Option<i32>,
}

#[derive(Serialize, Deserialize, PartialEq, Eq, Debug)]
struct D {
    #[serde(default)]
<<<<<<< HEAD
    a: i32,
    #[serde(default)]
    b: String,
    #[serde(default)]
    c: Vec<E>,
=======
    x: i32,
    #[serde(default)]
    y: String,
    #[serde(default)]
    z: Vec<E>,
>>>>>>> 92d62437
}

#[test]
fn field_values_with_default() {
    let fvs = FieldValues::default();
    let d: D = from_field_values(&fvs).unwrap();
<<<<<<< HEAD
    assert_eq!(d.a, i32::default());
    assert_eq!(d.b, String::default());
    assert_eq!(d.c, Vec::default());
=======
    assert_eq!(d.x, i32::default());
    assert_eq!(d.y, String::default());
    assert_eq!(d.z, Vec::default());
}

#[test]
fn field_values_union() {
    let s: S = S {
        a: 5,
        b: random_string(),
        c: vec![E::VariantA, E::VariantB, E::VariantA],
        d: Some(32131),
        e: None,
    };
    let d: D = D {
        x: 5,
        y: random_string(),
        z: vec![E::VariantA, E::VariantB, E::VariantA],
    };
    let fvs_s = to_field_values(&s).unwrap();
    let fvs_d = to_field_values(&d).unwrap();
    let mut fvs = fvs_s.clone();
    fvs.extend(fvs_d);
    print!("{:?}", fvs);
    let s2: S = from_field_values(&fvs).unwrap();
    let d2: D = from_field_values(&fvs).unwrap();
    assert_eq!(s, s2);
    assert_eq!(d, d2);
}

#[test]
fn field_values_subset() {
    let s: S = S {
        a: 5,
        b: random_string(),
        c: vec![E::VariantA, E::VariantB, E::VariantA],
        d: Some(32131),
        e: None,
    };

    let mut fvs = to_field_values(&s).unwrap();
    fvs.insert("f".into(), "123".into());
    fvs.insert("g".into(), "VariantA".into());
    let s2: S = from_field_values(&fvs).unwrap();
    assert_eq!(s, s2);
>>>>>>> 92d62437
}

#[test]
fn field_values() {
    macro_rules! round_trip {
        ($val:expr, $ty:ty) => {{
            let val1: $ty = $val;
            let fvs = to_field_values(&val1).unwrap();
            let val2: $ty = from_field_values(&fvs).unwrap();
            assert_eq!(val1, val2);
        }};
    }

    round_trip!(
        S {
            a: 5,
            b: random_string(),
            c: vec![E::VariantA, E::VariantB, E::VariantA],
            d: Some(32131),
            e: None
        },
        S
    );
    round_trip!(
        S {
            a: i32::MAX,
            b: "".into(),
            c: vec![],
            d: None,
            e: Some(i32::MIN),
        },
        S
    );
}

#[test]
fn table() {
    let redis = Redis::start();
    let table = Table::new(redis.db_connector(), "mytable").unwrap();

    macro_rules! round_trip {
        ($val:expr, $ty:ty) => {{
            let val1: $ty = $val;
            to_table(&val1, &table, "mykey").unwrap();
            let val2: $ty = from_table(&table, "mykey").unwrap();
            assert_eq!(val1, val2);
        }};
    }

    round_trip!(
        S {
            a: i32::MAX,
            b: random_string(),
            c: vec![E::VariantA, E::VariantA, E::VariantB, E::VariantA],
            d: Some(i32::MIN),
            e: None
        },
        S
    );
}

#[test]
fn field_value() {
    macro_rules! round_trip {
        ($val:expr, $ty:ty) => {{
            let val1: $ty = $val;
            let fv = serialize_field_value(&val1).unwrap();
            let val2: $ty = deserialize_field_value(Some(&fv)).unwrap();
            assert_eq!(val1, val2);
        }};
    }

    round_trip!(123456789, i32);
    round_trip!(i64::MAX, i64);
    round_trip!(i64::MIN, i64);
    round_trip!(String::from("hello!"), String);
    round_trip!(E::VariantA, E);
    round_trip!(E::VariantB, E);
    round_trip!(vec![], Vec<E>);
    round_trip!(vec![E::VariantA, E::VariantA, E::VariantB], Vec<E>);
    round_trip!(Some(123), Option<i32>);
    round_trip!(Some(i32::MIN), Option<i32>);
    round_trip!(Some(i32::MAX), Option<i32>);
    round_trip!(None, Option<i32>);
}

#[test]
fn missing_field_is_none() {
    // Test on a single FieldValue
    assert_eq!(deserialize_field_value::<Option<i32>>(None).unwrap(), None);

    // Test on multiple FieldValues in a struct
    #[derive(Deserialize, PartialEq, Eq, Debug, Default)]
    struct S {
        x: Option<i32>,
        y: Option<i32>,
        z: Option<i32>,
    }
    assert_eq!(
        // Empty FieldValues is like the DB had no fields in it
        from_field_values::<S>(&FieldValues::default()).unwrap(),
        S::default()
    );

    // Test on an empty redis instance
    let redis = Redis::start();
    let table = Table::new(redis.db_connector(), "mytable").unwrap();
    assert_eq!(from_table::<S>(&table, "emptykey").unwrap(), S::default())
}

#[test]
fn option_values() {
    assert_eq!(serialize_field_value(&Some(123)).unwrap(), "123");
    assert_eq!(serialize_field_value(&None::<i32>).unwrap(), "none");
    assert_eq!(
        deserialize_field_value::<Option<i32>>(Some(&"123".into())).unwrap(),
        Some(123)
    );
    assert_eq!(
        deserialize_field_value::<Option<i32>>(Some(&"none".into())).unwrap(),
        None
    );
    assert_eq!(deserialize_field_value::<Option<i32>>(None).unwrap(), None);
}

#[test]
fn enums_are_case_insensitive() {
    assert_eq!(serialize_field_value(&E::VariantA).unwrap(), "varianta");
    assert_eq!(serialize_field_value(&E::VariantB).unwrap(), "variantb");
    assert_eq!(
        deserialize_field_value::<E>(Some(&"VARIANTA".into())).unwrap(),
        E::VariantA
    );
    assert_eq!(
        deserialize_field_value::<E>(Some(&"VARIANTB".into())).unwrap(),
        E::VariantB
    );
    assert_eq!(
        deserialize_field_value::<E>(Some(&"VaRiAnTb".into())).unwrap(),
        E::VariantB
    );
}<|MERGE_RESOLUTION|>--- conflicted
+++ resolved
@@ -24,30 +24,17 @@
 #[derive(Serialize, Deserialize, PartialEq, Eq, Debug)]
 struct D {
     #[serde(default)]
-<<<<<<< HEAD
-    a: i32,
-    #[serde(default)]
-    b: String,
-    #[serde(default)]
-    c: Vec<E>,
-=======
     x: i32,
     #[serde(default)]
     y: String,
     #[serde(default)]
     z: Vec<E>,
->>>>>>> 92d62437
 }
 
 #[test]
 fn field_values_with_default() {
     let fvs = FieldValues::default();
     let d: D = from_field_values(&fvs).unwrap();
-<<<<<<< HEAD
-    assert_eq!(d.a, i32::default());
-    assert_eq!(d.b, String::default());
-    assert_eq!(d.c, Vec::default());
-=======
     assert_eq!(d.x, i32::default());
     assert_eq!(d.y, String::default());
     assert_eq!(d.z, Vec::default());
@@ -71,7 +58,7 @@
     let fvs_d = to_field_values(&d).unwrap();
     let mut fvs = fvs_s.clone();
     fvs.extend(fvs_d);
-    print!("{:?}", fvs);
+
     let s2: S = from_field_values(&fvs).unwrap();
     let d2: D = from_field_values(&fvs).unwrap();
     assert_eq!(s, s2);
@@ -93,7 +80,6 @@
     fvs.insert("g".into(), "VariantA".into());
     let s2: S = from_field_values(&fvs).unwrap();
     assert_eq!(s, s2);
->>>>>>> 92d62437
 }
 
 #[test]
