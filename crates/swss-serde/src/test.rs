use crate::{
    field_value::{deserialize_field_value, serialize_field_value},
    from_field_values, from_table, to_field_values, to_table,
};
use serde::{Deserialize, Serialize};
use swss_common::{FieldValues, Table};
use swss_common_testing::{random_string, Redis};

#[derive(Serialize, Deserialize, PartialEq, Eq, Debug)]
enum E {
    VariantA,
    VariantB,
}

#[derive(Serialize, Deserialize, PartialEq, Eq, Debug)]
struct S {
    a: i32,
    b: String,
    c: Vec<E>,
    d: Option<i32>,
    e: Option<i32>,
}

#[derive(Serialize, Deserialize, PartialEq, Eq, Debug)]
struct D {
    #[serde(default)]
    x: i32,
    #[serde(default)]
    y: String,
    #[serde(default)]
    z: Vec<E>,
}

#[test]
fn field_values_with_default() {
    let fvs = FieldValues::default();
    let d: D = from_field_values(&fvs).unwrap();
    assert_eq!(d.x, i32::default());
    assert_eq!(d.y, String::default());
    assert_eq!(d.z, Vec::default());
}

#[test]
fn field_values_union() {
    let s: S = S {
        a: 5,
        b: random_string(),
        c: vec![E::VariantA, E::VariantB, E::VariantA],
        d: Some(32131),
        e: None,
    };
    let d: D = D {
        x: 5,
        y: random_string(),
        z: vec![E::VariantA, E::VariantB, E::VariantA],
    };
    let fvs_s = to_field_values(&s).unwrap();
    let fvs_d = to_field_values(&d).unwrap();
    let mut fvs = fvs_s.clone();
    fvs.extend(fvs_d);
<<<<<<< HEAD
    print!("{:?}", fvs);
=======

>>>>>>> 832e67ac
    let s2: S = from_field_values(&fvs).unwrap();
    let d2: D = from_field_values(&fvs).unwrap();
    assert_eq!(s, s2);
    assert_eq!(d, d2);
}

#[test]
fn field_values_subset() {
    let s: S = S {
        a: 5,
        b: random_string(),
        c: vec![E::VariantA, E::VariantB, E::VariantA],
        d: Some(32131),
        e: None,
    };

    let mut fvs = to_field_values(&s).unwrap();
    fvs.insert("f".into(), "123".into());
    fvs.insert("g".into(), "VariantA".into());
    let s2: S = from_field_values(&fvs).unwrap();
    assert_eq!(s, s2);
}

#[test]
fn field_values() {
    macro_rules! round_trip {
        ($val:expr, $ty:ty) => {{
            let val1: $ty = $val;
            let fvs = to_field_values(&val1).unwrap();
            let val2: $ty = from_field_values(&fvs).unwrap();
            assert_eq!(val1, val2);
        }};
    }

    round_trip!(
        S {
            a: 5,
            b: random_string(),
            c: vec![E::VariantA, E::VariantB, E::VariantA],
            d: Some(32131),
            e: None
        },
        S
    );
    round_trip!(
        S {
            a: i32::MAX,
            b: "".into(),
            c: vec![],
            d: None,
            e: Some(i32::MIN),
        },
        S
    );
}

#[test]
fn table() {
    let redis = Redis::start();
    let table = Table::new(redis.db_connector(), "mytable").unwrap();

    macro_rules! round_trip {
        ($val:expr, $ty:ty) => {{
            let val1: $ty = $val;
            to_table(&val1, &table, "mykey").unwrap();
            let val2: $ty = from_table(&table, "mykey").unwrap();
            assert_eq!(val1, val2);
        }};
    }

    round_trip!(
        S {
            a: i32::MAX,
            b: random_string(),
            c: vec![E::VariantA, E::VariantA, E::VariantB, E::VariantA],
            d: Some(i32::MIN),
            e: None
        },
        S
    );
}

#[test]
fn field_value() {
    macro_rules! round_trip {
        ($val:expr, $ty:ty) => {{
            let val1: $ty = $val;
            let fv = serialize_field_value(&val1).unwrap();
            let val2: $ty = deserialize_field_value(Some(&fv)).unwrap();
            assert_eq!(val1, val2);
        }};
    }

    round_trip!(123456789, i32);
    round_trip!(i64::MAX, i64);
    round_trip!(i64::MIN, i64);
    round_trip!(String::from("hello!"), String);
    round_trip!(E::VariantA, E);
    round_trip!(E::VariantB, E);
    round_trip!(vec![], Vec<E>);
    round_trip!(vec![E::VariantA, E::VariantA, E::VariantB], Vec<E>);
    round_trip!(Some(123), Option<i32>);
    round_trip!(Some(i32::MIN), Option<i32>);
    round_trip!(Some(i32::MAX), Option<i32>);
    round_trip!(None, Option<i32>);
}

#[test]
fn missing_field_is_none() {
    // Test on a single FieldValue
    assert_eq!(deserialize_field_value::<Option<i32>>(None).unwrap(), None);

    // Test on multiple FieldValues in a struct
    #[derive(Deserialize, PartialEq, Eq, Debug, Default)]
    struct S {
        x: Option<i32>,
        y: Option<i32>,
        z: Option<i32>,
    }
    assert_eq!(
        // Empty FieldValues is like the DB had no fields in it
        from_field_values::<S>(&FieldValues::default()).unwrap(),
        S::default()
    );

    // Test on an empty redis instance
    let redis = Redis::start();
    let table = Table::new(redis.db_connector(), "mytable").unwrap();
    assert_eq!(from_table::<S>(&table, "emptykey").unwrap(), S::default())
}

#[test]
fn option_values() {
    assert_eq!(serialize_field_value(&Some(123)).unwrap(), "123");
    assert_eq!(serialize_field_value(&None::<i32>).unwrap(), "none");
    assert_eq!(
        deserialize_field_value::<Option<i32>>(Some(&"123".into())).unwrap(),
        Some(123)
    );
    assert_eq!(
        deserialize_field_value::<Option<i32>>(Some(&"none".into())).unwrap(),
        None
    );
    assert_eq!(deserialize_field_value::<Option<i32>>(None).unwrap(), None);
}

#[test]
fn enums_are_case_insensitive() {
    assert_eq!(serialize_field_value(&E::VariantA).unwrap(), "varianta");
    assert_eq!(serialize_field_value(&E::VariantB).unwrap(), "variantb");
    assert_eq!(
        deserialize_field_value::<E>(Some(&"VARIANTA".into())).unwrap(),
        E::VariantA
    );
    assert_eq!(
        deserialize_field_value::<E>(Some(&"VARIANTB".into())).unwrap(),
        E::VariantB
    );
    assert_eq!(
        deserialize_field_value::<E>(Some(&"VaRiAnTb".into())).unwrap(),
        E::VariantB
    );
}<|MERGE_RESOLUTION|>--- conflicted
+++ resolved
@@ -58,11 +58,7 @@
     let fvs_d = to_field_values(&d).unwrap();
     let mut fvs = fvs_s.clone();
     fvs.extend(fvs_d);
-<<<<<<< HEAD
-    print!("{:?}", fvs);
-=======
-
->>>>>>> 832e67ac
+
     let s2: S = from_field_values(&fvs).unwrap();
     let d2: D = from_field_values(&fvs).unwrap();
     assert_eq!(s, s2);
