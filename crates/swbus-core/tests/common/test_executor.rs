--- conflicted
+++ resolved
@@ -82,13 +82,9 @@
     /// The client configurations are a map of client names to the client configuration.
     /// The client configuration contains the server (swbusd) name where the client is connected and the service path of the client.
     pub async fn bring_up(&mut self) {
-<<<<<<< HEAD
+        init_logger_for_test();
+
         let file = File::open(&self.topo_file).unwrap();
-=======
-        init_logger_for_test();
-
-        let file = File::open("tests/data/topos.json").unwrap();
->>>>>>> 6163990a
         let reader = BufReader::new(file);
 
         // Parse the topo data
@@ -132,7 +128,6 @@
         let addr = format!("http://{node_addr}");
 
         while start.elapsed() < Duration::from_secs(10) {
-<<<<<<< HEAD
             println!("Trying to connect to the server at {}", node_addr);
             match SwbusCoreClient::connect(
                 addr.clone(),
@@ -142,11 +137,7 @@
             )
             .await
             {
-                Ok((_, send_queue_tx, _)) => {
-=======
-            match SwbusCoreClient::connect(addr.clone(), client_sp.clone(), receive_queue_tx.clone()).await {
                 Ok((_, send_queue_tx)) => {
->>>>>>> 6163990a
                     self.client_receivers.insert(name.to_string(), receive_queue_rx);
                     self.client_senders.insert(name.to_string(), send_queue_tx);
                     println!("Client {} connected to {}", name, node_addr);
