--- conflicted
+++ resolved
@@ -89,11 +89,7 @@
             .map_err(|e| {
                 SwbusError::connection(
                     SwbusErrorCode::ConnectionError,
-<<<<<<< HEAD
-                    io::Error::other(format!("Failed to listen at {}: {}", addr, e)),
-=======
                     io::Error::other(format!("Failed to listen at {addr}: {e}")),
->>>>>>> b8ca7c14
                 )
             })?;
         debug!("SwbusServiceServer terminated");
