use super::route_config::{PeerConfig, RouteConfig};
use super::{NextHopType, SwbusConn, SwbusConnInfo, SwbusConnMode, SwbusConnProxy, SwbusNextHop};
use dashmap::mapref::entry::*;
use dashmap::{DashMap, DashSet};
<<<<<<< HEAD
use std::sync::Arc;
=======
use std::sync::{Arc, OnceLock};
use swbus_proto::message_id_generator::MessageIdGenerator;
>>>>>>> 0f86aadd
use swbus_proto::result::*;
use swbus_proto::swbus::*;
use tokio::task::JoinHandle;
use tokio::time::Duration;

<<<<<<< HEAD
#[derive(Debug)]
enum ConnTracker {
    SwbusConn(SwbusConn),
    Task(JoinHandle<()>),
}
=======
// pub struct SwbusConnTracker {
//     conn: Option<SwbusConn>,
//     conn_task: Option<tokio::task::JoinHandle<Result<()>>>,
//     task_cancel_watcher: Option<watch::Sender<bool>>,
// }
>>>>>>> 0f86aadd

enum RouteStage {
    Global,
    Region,
    Cluster,
    Local,
}
const ROUTE_STAGES: [RouteStage; 4] = [
    RouteStage::Local,
    RouteStage::Cluster,
    RouteStage::Region,
    RouteStage::Global,
];

<<<<<<< HEAD
#[derive(Debug, Default)]
=======
static MUX: OnceLock<Arc<SwbusMultiplexer>> = OnceLock::new();
#[derive(Default)]
>>>>>>> 0f86aadd
pub struct SwbusMultiplexer {
    /// Route table. Each entry is a registered prefix to a next hop, which points to a connection.
    routes: DashMap<String, SwbusNextHop>,
    id_generator: MessageIdGenerator,
}

impl SwbusMultiplexer {
    pub fn new() -> Self {
        SwbusMultiplexer {
            routes: DashMap::new(),
<<<<<<< HEAD
            connections: DashMap::new(),
            my_routes: DashSet::new(),
        }
    }

    pub fn set_my_routes(self: &Arc<Self>, routes: Vec<RouteConfig>) {
        for route in routes {
            let sr = route.key.clone_for_local_mgmt();

            self.my_routes.insert(route);

            //Create local service route
            let route_key = sr.to_service_prefix();
            let nexthop = SwbusNextHop::new_local(&self);
            self.update_route(route_key, nexthop);
        }
    }

    fn start_connect_task(self: &Arc<Self>, conn_info: Arc<SwbusConnInfo>, reconnect: bool) {
        let conn_info_clone = conn_info.clone();

        let retry_interval = match reconnect {
            true => Duration::from_millis(1),
            false => Duration::from_secs(1),
        };
        let mux = self.clone();
        let retry_task: JoinHandle<()> = tokio::spawn(async move {
            loop {
                match SwbusConn::from_connect(conn_info.clone(), mux.clone()).await {
                    Ok(conn) => {
                        println!("Successfully connect to peer {}", conn_info.id());
                        // register the new connection and update the route table
                        mux.register(conn);
                        break;
                    }
                    Err(_) => {
                        tokio::time::sleep(retry_interval).await;
                    }
                }
            }
        });
        self.connections.insert(conn_info_clone, ConnTracker::Task(retry_task));
    }

    pub fn add_peer(self: &Arc<Self>, peer: PeerConfig) {
        //todo: assuming only one route for now. Will be improved to send routes in route update message and remove this
        let my_route = self.my_routes.iter().next().expect("My service path is not set");
        let conn_info = Arc::new(SwbusConnInfo::new_client(
            peer.scope,
            peer.endpoint,
            peer.id.clone(),
            my_route.key.clone(),
        ));
        self.start_connect_task(conn_info, false);
    }

    pub fn register(self: &Arc<Self>, conn: SwbusConn) {
        // First, we insert the connection to connection table.
        let conn_info = conn.info().clone();
        let proxy = conn.new_proxy();
        self.connections.insert(conn_info.clone(), ConnTracker::SwbusConn(conn));
        // Next, we update the route table.
=======
            id_generator: MessageIdGenerator::new(),
        }
    }

    pub fn generate_message_id(&self) -> u64 {
        self.id_generator.generate()
    }

    pub(crate) fn register(&self, conn_info: &Arc<SwbusConnInfo>, proxy: SwbusConnProxy) {
        // Update the route table.
>>>>>>> 0f86aadd
        let path = conn_info.remote_service_path();
        let route_key = match conn_info.connection_type() {
            RouteScope::ScopeGlobal => path.to_regional_prefix(),
            RouteScope::ScopeRegion => path.to_cluster_prefix(),
            RouteScope::ScopeCluster => path.to_node_prefix(),
            RouteScope::ScopeLocal => path.to_service_prefix(),
            RouteScope::ScopeClient => path.to_string(),
        };
<<<<<<< HEAD
        let nexthop = SwbusNextHop::new_remote(&self, conn_info, proxy, 1);
        self.update_route(route_key, nexthop);
    }

    pub fn unregister(self: &Arc<Self>, conn_info: Arc<SwbusConnInfo>) {
        // First, we remove the connection from the connection table.
        self.connections.remove(&conn_info);

        // Next, we remove the route entry from the route table.
=======
        let nexthop = SwbusNextHop::new_remote(conn_info.clone(), proxy, 1);
        self.update_route(route_key, nexthop);
    }

    pub(crate) fn unregister(&self, conn_info: Arc<SwbusConnInfo>) {
        // remove the route entry from the route table.
>>>>>>> 0f86aadd
        let path = conn_info.remote_service_path();
        let route_key = match conn_info.connection_type() {
            RouteScope::ScopeGlobal => path.to_regional_prefix(),
            RouteScope::ScopeRegion => path.to_cluster_prefix(),
            RouteScope::ScopeCluster => path.to_node_prefix(),
            RouteScope::ScopeLocal => path.to_service_prefix(),
            RouteScope::ScopeClient => path.to_string(),
        };
        self.routes.remove(&route_key);
<<<<<<< HEAD
        // If connection is client mode, we start a new connection task.
        if conn_info.mode() == SwbusConnMode::Client {
            self.start_connect_task(conn_info, true /*reconnect from connection loss*/);
        }
=======
>>>>>>> 0f86aadd
    }

    pub(crate) fn update_route(&self, route_key: String, nexthop: SwbusNextHop) {
        // If route entry doesn't exist, we insert the next hop as a new one.
        match self.routes.entry(route_key) {
            Entry::Occupied(mut existing) => {
                let route_entry = existing.get();
                if route_entry.hop_count > nexthop.hop_count {
                    existing.insert(nexthop);
                }
            }
            Entry::Vacant(entry) => {
                entry.insert(nexthop);
            }
        }

        // // If we already have one, then we update the entry only when we have a smaller hop count.
        // // The dashmap RefMut reference will hold a lock to the entry, which makes this function atomic.
        // if route_entry.hop_count > nexthop.hop_count {
        //     *route_entry.value_mut() = nexthop;
        // }
    }
    fn get_my_service_path(&self) -> ServicePath {
        self.my_routes
            .iter()
            .by_ref()
            .next()
            .expect("My route is not set")
            .key
            .clone()
    }

    pub async fn route_message(&self, mut message: SwbusMessage) -> Result<()> {
        let header = match message.header {
            Some(ref header) => header,
            None => {
                return Err(SwbusError::input(
                    SwbusErrorCode::InvalidHeader,
                    format!("missing message header"),
                ))
            }
        };
        let destination = match header.destination {
            Some(ref destination) => destination,
            None => {
                return Err(SwbusError::input(
                    SwbusErrorCode::InvalidDestination,
                    format!("missing message destination"),
                ))
            }
        };
        for stage in &ROUTE_STAGES {
            let route_key = match stage {
                RouteStage::Local => destination.to_service_prefix(),
                RouteStage::Cluster => destination.to_node_prefix(),
                RouteStage::Region => destination.to_cluster_prefix(),
                RouteStage::Global => destination.to_regional_prefix(),
            };
            // If the route entry doesn't exist, we drop the message.
            let nexthop = match self.routes.get(&route_key) {
                Some(entry) => entry,
                None => {
                    continue;
                }
            };
            if matches!(nexthop.value().nh_type, NextHopType::Remote) {
                let header: &mut SwbusMessageHeader = message.header.as_mut().expect("missing header"); //should not happen otherwise it won't reach here
                header.ttl -= 1;
                if header.ttl == 0 {
                    let response = SwbusMessage::new_response(
                        &message,
                        &self.get_my_service_path(),
                        SwbusErrorCode::Unreachable,
                        "TTL expired",
                    );
                    Box::pin(self.route_message(response)).await.unwrap();
                    return Ok(()); //returning here as we don't want to forward the message
                }
            }
            // If the route entry is resolved, we forward the message to the next hop.
            nexthop.queue_message(message).await.unwrap();
<<<<<<< HEAD
            return Ok(());
        }

        let response = SwbusMessage::new_response(
            &message,
            &self.get_my_service_path(),
            SwbusErrorCode::NoRoute,
            "Route not found",
        );
        //todo: add Box::pin to route_message
        Box::pin(self.route_message(response)).await.unwrap();
=======

            return Ok(());
        }

        //todo: send response with no_route error
>>>>>>> 0f86aadd

        Ok(())
    }

    pub fn export_routes(&self, scope: Option<RouteScope>) -> RouteQueryResult {
        let entries: Vec<RouteQueryResultEntry> = self
            .routes
            .iter()
            .filter(|entry| {
                if matches!(entry.value().nh_type, NextHopType::Local) {
                    return false;
                }
                let connection_type = entry.value().conn_info.as_ref().unwrap().connection_type();
                match scope {
                    Some(s) => connection_type <= s && connection_type >= RouteScope::ScopeCluster,
                    None => true,
                }
            })
            .map(|entry| RouteQueryResultEntry {
                service_path: Some(
                    ServicePath::from_string(&entry.key())
                        .expect("Not expecting service_path in route table to be invalid"),
                ),
                hop_count: entry.value().hop_count,
                nh_id: entry.value().conn_info.as_ref().unwrap().id().to_string(),
                nh_service_path: Some(entry.value().conn_info.as_ref().unwrap().remote_service_path().clone()),
                nh_scope: entry.value().conn_info.as_ref().unwrap().connection_type() as i32,
            })
            .collect();

        RouteQueryResult { entries }
    }
}

#[cfg(test)]
mod tests {
    use tokio::time;

    use super::*;

    #[tokio::test]
    async fn test_set_my_routes() {
        let mux = Arc::new(SwbusMultiplexer::new());
        let route_config = RouteConfig {
            key: ServicePath::from_string("region-a.cluster-a.10.0.0.1-dpu0").unwrap(),
            scope: Scope::Cluster,
        };
        mux.set_my_routes(vec![route_config.clone()]);

        assert!(mux.my_routes.contains(&route_config));
        assert!(mux
            .routes
            .contains_key(&route_config.key.clone_for_local_mgmt().to_longest_path()));
    }

    #[tokio::test]
    async fn test_add_peer() {
        let mux = Arc::new(SwbusMultiplexer::new());
        let peer_config = PeerConfig {
            scope: Scope::Local,
            endpoint: "127.0.0.1:8080".to_string().parse().unwrap(),
            id: ServicePath::from_string("region-a.cluster-a.10.0.0.2-dpu0").unwrap(),
        };
        let route_config = RouteConfig {
            key: ServicePath::from_string("region-a.cluster-a.10.0.0.1-dpu0").unwrap(),
            scope: Scope::Cluster,
        };
        mux.set_my_routes(vec![route_config]);

        mux.add_peer(peer_config);
        assert!(mux
            .connections
            .iter()
            .any(|entry| entry.key().id() == "swbs-to://127.0.0.1:8080"));
    }

    // #[tokio::test]
    // async fn test_register_and_unregister() {
    //     let mux = SwbusMultiplexer::new();
    //     let conn_info = Arc::new(SwbusConnInfo::new_client(
    //         Scope::Local,
    //         "127.0.0.1:8080".to_string(),
    //         "conn1".to_string(),
    //         ServicePath::from_string("test/service").unwrap(),
    //     ));
    //     let conn = SwbusConn::from_connect(conn_info.clone(), Arc::new(mux.clone())).await.unwrap();

    //     mux.register(conn.clone());
    //     assert!(mux.connections.contains_key(&conn_info));
    //     assert!(mux.routes.contains_key(&conn_info.remote_service_path().to_service_prefix()));

    //     mux.unregister(conn_info.clone());
    //     assert!(!mux.connections.contains_key(&conn_info));
    //     assert!(!mux.routes.contains_key(&conn_info.remote_service_path().to_service_prefix()));
    // }

    async fn test_route_message() {
        let mux = SwbusMultiplexer::new();
        let peer_config = PeerConfig {
            scope: Scope::Local,
            endpoint: "127.0.0.1:8080".to_string().parse().unwrap(),
            id: ServicePath::from_string("region-a.cluster-a.10.0.0.2-dpu0").unwrap(),
        };
        let route_config = RouteConfig {
            key: ServicePath::from_string("region-a.cluster-a.10.0.0.1-dpu0").unwrap(),
            scope: Scope::Cluster,
        };

        let message = SwbusMessage {
            header: Some(SwbusMessageHeader {
                destination: Some(ServicePath::from_string("test/service").unwrap()),
                ttl: 10,
                ..Default::default()
            }),
            ..Default::default()
        };

        let result = mux.route_message(message).await;
        assert!(result.is_ok());
    }
}<|MERGE_RESOLUTION|>--- conflicted
+++ resolved
@@ -1,31 +1,11 @@
-use super::route_config::{PeerConfig, RouteConfig};
-use super::{NextHopType, SwbusConn, SwbusConnInfo, SwbusConnMode, SwbusConnProxy, SwbusNextHop};
+use super::route_config::RouteConfig;
+use super::{NextHopType, SwbusConnInfo, SwbusConnProxy, SwbusNextHop};
 use dashmap::mapref::entry::*;
 use dashmap::{DashMap, DashSet};
-<<<<<<< HEAD
 use std::sync::Arc;
-=======
-use std::sync::{Arc, OnceLock};
 use swbus_proto::message_id_generator::MessageIdGenerator;
->>>>>>> 0f86aadd
 use swbus_proto::result::*;
 use swbus_proto::swbus::*;
-use tokio::task::JoinHandle;
-use tokio::time::Duration;
-
-<<<<<<< HEAD
-#[derive(Debug)]
-enum ConnTracker {
-    SwbusConn(SwbusConn),
-    Task(JoinHandle<()>),
-}
-=======
-// pub struct SwbusConnTracker {
-//     conn: Option<SwbusConn>,
-//     conn_task: Option<tokio::task::JoinHandle<Result<()>>>,
-//     task_cancel_watcher: Option<watch::Sender<bool>>,
-// }
->>>>>>> 0f86aadd
 
 enum RouteStage {
     Global,
@@ -40,87 +20,20 @@
     RouteStage::Global,
 ];
 
-<<<<<<< HEAD
-#[derive(Debug, Default)]
-=======
-static MUX: OnceLock<Arc<SwbusMultiplexer>> = OnceLock::new();
 #[derive(Default)]
->>>>>>> 0f86aadd
 pub struct SwbusMultiplexer {
     /// Route table. Each entry is a registered prefix to a next hop, which points to a connection.
     routes: DashMap<String, SwbusNextHop>,
     id_generator: MessageIdGenerator,
+    my_routes: DashSet<RouteConfig>,
 }
 
 impl SwbusMultiplexer {
     pub fn new() -> Self {
         SwbusMultiplexer {
             routes: DashMap::new(),
-<<<<<<< HEAD
-            connections: DashMap::new(),
+            id_generator: MessageIdGenerator::new(),
             my_routes: DashSet::new(),
-        }
-    }
-
-    pub fn set_my_routes(self: &Arc<Self>, routes: Vec<RouteConfig>) {
-        for route in routes {
-            let sr = route.key.clone_for_local_mgmt();
-
-            self.my_routes.insert(route);
-
-            //Create local service route
-            let route_key = sr.to_service_prefix();
-            let nexthop = SwbusNextHop::new_local(&self);
-            self.update_route(route_key, nexthop);
-        }
-    }
-
-    fn start_connect_task(self: &Arc<Self>, conn_info: Arc<SwbusConnInfo>, reconnect: bool) {
-        let conn_info_clone = conn_info.clone();
-
-        let retry_interval = match reconnect {
-            true => Duration::from_millis(1),
-            false => Duration::from_secs(1),
-        };
-        let mux = self.clone();
-        let retry_task: JoinHandle<()> = tokio::spawn(async move {
-            loop {
-                match SwbusConn::from_connect(conn_info.clone(), mux.clone()).await {
-                    Ok(conn) => {
-                        println!("Successfully connect to peer {}", conn_info.id());
-                        // register the new connection and update the route table
-                        mux.register(conn);
-                        break;
-                    }
-                    Err(_) => {
-                        tokio::time::sleep(retry_interval).await;
-                    }
-                }
-            }
-        });
-        self.connections.insert(conn_info_clone, ConnTracker::Task(retry_task));
-    }
-
-    pub fn add_peer(self: &Arc<Self>, peer: PeerConfig) {
-        //todo: assuming only one route for now. Will be improved to send routes in route update message and remove this
-        let my_route = self.my_routes.iter().next().expect("My service path is not set");
-        let conn_info = Arc::new(SwbusConnInfo::new_client(
-            peer.scope,
-            peer.endpoint,
-            peer.id.clone(),
-            my_route.key.clone(),
-        ));
-        self.start_connect_task(conn_info, false);
-    }
-
-    pub fn register(self: &Arc<Self>, conn: SwbusConn) {
-        // First, we insert the connection to connection table.
-        let conn_info = conn.info().clone();
-        let proxy = conn.new_proxy();
-        self.connections.insert(conn_info.clone(), ConnTracker::SwbusConn(conn));
-        // Next, we update the route table.
-=======
-            id_generator: MessageIdGenerator::new(),
         }
     }
 
@@ -128,9 +41,8 @@
         self.id_generator.generate()
     }
 
-    pub(crate) fn register(&self, conn_info: &Arc<SwbusConnInfo>, proxy: SwbusConnProxy) {
+    pub(crate) fn register(self: &Arc<SwbusMultiplexer>, conn_info: &Arc<SwbusConnInfo>, proxy: SwbusConnProxy) {
         // Update the route table.
->>>>>>> 0f86aadd
         let path = conn_info.remote_service_path();
         let route_key = match conn_info.connection_type() {
             RouteScope::ScopeGlobal => path.to_regional_prefix(),
@@ -139,24 +51,12 @@
             RouteScope::ScopeLocal => path.to_service_prefix(),
             RouteScope::ScopeClient => path.to_string(),
         };
-<<<<<<< HEAD
-        let nexthop = SwbusNextHop::new_remote(&self, conn_info, proxy, 1);
-        self.update_route(route_key, nexthop);
-    }
-
-    pub fn unregister(self: &Arc<Self>, conn_info: Arc<SwbusConnInfo>) {
-        // First, we remove the connection from the connection table.
-        self.connections.remove(&conn_info);
-
-        // Next, we remove the route entry from the route table.
-=======
-        let nexthop = SwbusNextHop::new_remote(conn_info.clone(), proxy, 1);
+        let nexthop = SwbusNextHop::new_remote(self, conn_info.clone(), proxy, 1);
         self.update_route(route_key, nexthop);
     }
 
     pub(crate) fn unregister(&self, conn_info: Arc<SwbusConnInfo>) {
         // remove the route entry from the route table.
->>>>>>> 0f86aadd
         let path = conn_info.remote_service_path();
         let route_key = match conn_info.connection_type() {
             RouteScope::ScopeGlobal => path.to_regional_prefix(),
@@ -166,13 +66,6 @@
             RouteScope::ScopeClient => path.to_string(),
         };
         self.routes.remove(&route_key);
-<<<<<<< HEAD
-        // If connection is client mode, we start a new connection task.
-        if conn_info.mode() == SwbusConnMode::Client {
-            self.start_connect_task(conn_info, true /*reconnect from connection loss*/);
-        }
-=======
->>>>>>> 0f86aadd
     }
 
     pub(crate) fn update_route(&self, route_key: String, nexthop: SwbusNextHop) {
@@ -194,6 +87,11 @@
         // if route_entry.hop_count > nexthop.hop_count {
         //     *route_entry.value_mut() = nexthop;
         // }
+    }
+    pub fn set_my_routes(self: &Arc<Self>, routes: Vec<RouteConfig>) {
+        for route in routes {
+            self.my_routes.insert(route);
+        }
     }
     fn get_my_service_path(&self) -> ServicePath {
         self.my_routes
@@ -244,9 +142,11 @@
                 if header.ttl == 0 {
                     let response = SwbusMessage::new_response(
                         &message,
-                        &self.get_my_service_path(),
+                        Some(&self.get_my_service_path()),
                         SwbusErrorCode::Unreachable,
                         "TTL expired",
+                        self.id_generator.generate(),
+                        None,
                     );
                     Box::pin(self.route_message(response)).await.unwrap();
                     return Ok(()); //returning here as we don't want to forward the message
@@ -254,25 +154,20 @@
             }
             // If the route entry is resolved, we forward the message to the next hop.
             nexthop.queue_message(message).await.unwrap();
-<<<<<<< HEAD
+
             return Ok(());
         }
 
         let response = SwbusMessage::new_response(
             &message,
-            &self.get_my_service_path(),
+            Some(&self.get_my_service_path()),
             SwbusErrorCode::NoRoute,
             "Route not found",
+            self.id_generator.generate(),
+            None,
         );
-        //todo: add Box::pin to route_message
+
         Box::pin(self.route_message(response)).await.unwrap();
-=======
-
-            return Ok(());
-        }
-
-        //todo: send response with no_route error
->>>>>>> 0f86aadd
 
         Ok(())
     }
@@ -311,6 +206,8 @@
 mod tests {
     use tokio::time;
 
+    use crate::mux::PeerConfig;
+
     use super::*;
 
     #[tokio::test]
@@ -318,35 +215,11 @@
         let mux = Arc::new(SwbusMultiplexer::new());
         let route_config = RouteConfig {
             key: ServicePath::from_string("region-a.cluster-a.10.0.0.1-dpu0").unwrap(),
-            scope: Scope::Cluster,
+            scope: RouteScope::ScopeCluster,
         };
         mux.set_my_routes(vec![route_config.clone()]);
 
         assert!(mux.my_routes.contains(&route_config));
-        assert!(mux
-            .routes
-            .contains_key(&route_config.key.clone_for_local_mgmt().to_longest_path()));
-    }
-
-    #[tokio::test]
-    async fn test_add_peer() {
-        let mux = Arc::new(SwbusMultiplexer::new());
-        let peer_config = PeerConfig {
-            scope: Scope::Local,
-            endpoint: "127.0.0.1:8080".to_string().parse().unwrap(),
-            id: ServicePath::from_string("region-a.cluster-a.10.0.0.2-dpu0").unwrap(),
-        };
-        let route_config = RouteConfig {
-            key: ServicePath::from_string("region-a.cluster-a.10.0.0.1-dpu0").unwrap(),
-            scope: Scope::Cluster,
-        };
-        mux.set_my_routes(vec![route_config]);
-
-        mux.add_peer(peer_config);
-        assert!(mux
-            .connections
-            .iter()
-            .any(|entry| entry.key().id() == "swbs-to://127.0.0.1:8080"));
     }
 
     // #[tokio::test]
@@ -372,13 +245,13 @@
     async fn test_route_message() {
         let mux = SwbusMultiplexer::new();
         let peer_config = PeerConfig {
-            scope: Scope::Local,
+            scope: RouteScope::ScopeLocal,
             endpoint: "127.0.0.1:8080".to_string().parse().unwrap(),
             id: ServicePath::from_string("region-a.cluster-a.10.0.0.2-dpu0").unwrap(),
         };
         let route_config = RouteConfig {
             key: ServicePath::from_string("region-a.cluster-a.10.0.0.1-dpu0").unwrap(),
-            scope: Scope::Cluster,
+            scope: RouteScope::ScopeCluster,
         };
 
         let message = SwbusMessage {
