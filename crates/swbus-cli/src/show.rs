--- conflicted
+++ resolved
@@ -48,15 +48,7 @@
         src_sp.resource_id = "0".to_string();
 
         // Register the channel to the runtime to receive response
-<<<<<<< HEAD
-        ctx.runtime
-            .lock()
-            .await
-            .add_handler(src_sp.clone(), recv_queue_tx)
-            .unwrap();
-=======
         ctx.runtime.lock().await.add_handler(src_sp.clone(), recv_queue_tx);
->>>>>>> e211a9f4
 
         let sub_cmd: &dyn ShowCmdHandler = match &self.subcommand {
             ShowSubCmd::Route(show_route_args) => show_route_args,
