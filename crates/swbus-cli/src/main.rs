mod ping;
mod show;
mod trace_route;
use anyhow::{Context, Result};
use clap::Parser;
use std::sync::Arc;
use swbus_config::{swbus_config_from_db, swbus_config_from_yaml, SwbusConfig};
use swbus_edge::edge_runtime::SwbusEdgeRuntime;
use swbus_proto::message_id_generator::MessageIdGenerator;
use swbus_proto::swbus::*;
use tokio::sync::mpsc;
use tokio::time::{self, Duration, Instant};
use tracing::{error, info};
use tracing_subscriber::{fmt, prelude::*, Layer};
use uuid::Uuid;

#[derive(Parser, Debug)]
#[command(name = "swbuscli")]
struct Command {
    /// Enable debug output
    #[arg(short = 'd', long)]
    debug: bool,
    /// Path to swbusd config file. Only used for local testing.
    #[arg(short, long)]
    config_file: Option<String>,
    #[command(subcommand)]
    subcommand: CliSubCmd,
}

#[derive(Parser, Debug)]
enum CliSubCmd {
    Ping(ping::PingCmd),
    TraceRoute(trace_route::TraceRouteCmd),
    Show(show::ShowCmd),
}

trait CmdHandler {
    async fn handle(&self, ctx: &CommandContext);
}

struct CommandContext {
    debug: bool,
    // The source servicepath of swbus-cli
    sp: ServicePath,
    runtime: Arc<SwbusEdgeRuntime>,
    id_generator: MessageIdGenerator,
}

pub struct ResponseResult {
    pub error_code: SwbusErrorCode,
    pub error_message: String,
    pub msg: Option<SwbusMessage>,
}

impl ResponseResult {
    pub fn from_code(error_code: i32, error_message: String, msg: Option<SwbusMessage>) -> Self {
        ResponseResult {
            error_code: SwbusErrorCode::try_from(error_code).unwrap_or(SwbusErrorCode::Fail),
            error_message,
            msg,
        }
    }
}

pub(crate) async fn wait_for_response(
    recv_queue_rx: &mut mpsc::Receiver<SwbusMessage>,
    request_id: u64,
    timeout: u32,
) -> ResponseResult {
    let start = Instant::now();
    while start.elapsed() < Duration::from_secs(timeout as u64) {
        match time::timeout(Duration::from_secs(timeout as u64), recv_queue_rx.recv()).await {
            Ok(Some(msg)) => match msg.body {
                Some(swbus_message::Body::Response(ref response)) => {
                    if response.request_id != request_id {
                        // Not my response
                        continue;
                    }
                    return ResponseResult::from_code(response.error_code, response.error_message.clone(), Some(msg));
                }
                _ => continue,
            },
            Ok(None) => {
                return ResponseResult::from_code(SwbusErrorCode::Fail as i32, "channel broken".to_string(), None);
            }
            Err(_) => {
                return ResponseResult::from_code(SwbusErrorCode::Timeout as i32, "request timeout".to_string(), None);
            }
        }
    }
    ResponseResult::from_code(SwbusErrorCode::Timeout as i32, "request timeout".to_string(), None)
}

fn init_logger(debug: bool) {
    let stdout_level = if debug {
        tracing::level_filters::LevelFilter::DEBUG
    } else {
        tracing::level_filters::LevelFilter::INFO
    };

    // Create a stdout logger for `info!` and lower severity levels
    let stdout_layer = fmt::layer()
        .with_writer(std::io::stdout)
        .without_time()
        .with_target(false)
        .with_level(false)
        .with_filter(stdout_level);

    // Create a stderr logger for `error!` and higher severity levels
    let stderr_layer = fmt::layer()
        .with_writer(std::io::stderr)
        .without_time()
        .with_target(false)
        .with_level(false)
        .with_filter(tracing::level_filters::LevelFilter::ERROR);

    // Combine the layers and set them as the global subscriber
    tracing_subscriber::registry()
        .with(stdout_layer)
        .with(stderr_layer)
        .init();
}

/// get swbusd config from config_db or file if config_file is provided.
/// If config_file is provided, it will be used, otherwise, the slot id will be read from
/// environment variable DEV and used to get the config from config_db.
fn get_swbus_config(config_file: Option<&str>) -> Result<SwbusConfig> {
    match config_file {
        Some(config_file) => {
            let config = swbus_config_from_yaml(config_file)
                .context(format!("Failed to read swbusd config from file {config_file}"))?;
            Ok(config)
        }
        None => {
            let dev = std::env::var("DEV").context("Environment DEV is not found")?;
            // Remove the prefix "dpu" from the slot id
            let dev = &dev[3..];
            let slot: u32 = dev.parse().context("Invalid slot id")?;

            let config = swbus_config_from_db(slot).context("Failed to get swbusd config from db")?;
            Ok(config)
        }
    }
}

#[tokio::main]
async fn main() {
    let args = Command::parse();

    init_logger(args.debug);

    let swbus_config = get_swbus_config(args.config_file.as_deref()).unwrap();
<<<<<<< HEAD

    let mut sp = swbus_config.get_swbusd_service_path().unwrap_or_else(|| {
        error!("No cluster route found in swbusd config");
=======
    let mut sp = swbus_config.get_swbusd_service_path().unwrap_or_else(|| {
        error!("No cluster route found, please check the config");
>>>>>>> 92d62437
        std::process::exit(1);
    });

    sp.service_type = "swbus-cli".to_string();
    sp.service_id = Uuid::new_v4().to_string();
    let mut runtime = SwbusEdgeRuntime::new(format!("http://{}", swbus_config.endpoint), sp.clone());
    runtime.start().await.unwrap();
    let runtime = Arc::new(runtime);

    let start = Instant::now();
    // wait until swbusd is connected
    loop {
        if runtime.swbusd_connected().await {
            break;
        }
        if start.elapsed() > Duration::from_secs(10) {
            error!("Failed to connect to swbusd");
            return;
        }
        time::sleep(Duration::from_millis(100)).await;
    }

    let ctx = CommandContext {
        debug: args.debug,
        sp,
        runtime: runtime.clone(),
        id_generator: MessageIdGenerator::new(),
    };

    if ctx.debug {
        info!("Swbus-edge client started.");
    }

    match args.subcommand {
        CliSubCmd::Ping(ping_args) => ping_args.handle(&ctx).await,
        CliSubCmd::Show(show_args) => show_args.handle(&ctx).await,
        CliSubCmd::TraceRoute(trace_route_args) => trace_route_args.handle(&ctx).await,
    };
}

#[cfg(test)]
mod tests {
    use super::*;
    use swbus_config::test_utils::*;
    use swbus_proto::swbus::{swbus_message, SwbusMessage};
    use swss_common_testing::*;

    #[tokio::test]
    async fn test_response_result_from_code() {
        let msg = SwbusMessage {
            body: Some(swbus_message::Body::Response(swbus_proto::swbus::RequestResponse::ok(
                1,
            ))),
            ..Default::default()
        };
        let result = ResponseResult::from_code(SwbusErrorCode::Ok as i32, "Success".to_string(), Some(msg.clone()));
        assert_eq!(result.error_code, SwbusErrorCode::Ok);
        assert_eq!(result.msg, Some(msg));
    }

    #[tokio::test]
    async fn test_wait_for_response_success() {
        let (tx, mut rx) = mpsc::channel(1);
        let msg = SwbusMessage {
            body: Some(swbus_message::Body::Response(swbus_proto::swbus::RequestResponse::ok(
                1,
            ))),
            ..Default::default()
        };
        tx.send(msg).await.unwrap();

        let result = wait_for_response(&mut rx, 1, 5).await;
        assert_eq!(result.error_code, SwbusErrorCode::Ok);
    }

    #[tokio::test]
    async fn test_wait_for_response_timeout() {
        let (tx, mut rx) = mpsc::channel(1);
        let msg = SwbusMessage {
            body: Some(swbus_message::Body::Response(swbus_proto::swbus::RequestResponse::ok(
                1,
            ))),
            ..Default::default()
        };
        tx.send(msg).await.unwrap();

        // mismatched response id causing timeout
        let result = wait_for_response(&mut rx, 1000, 1).await;
        assert_eq!(result.error_code, SwbusErrorCode::Timeout);
        assert_eq!(result.error_message, "request timeout");
    }

    #[tokio::test]
    async fn test_wait_for_response_channel_broken() {
        let (tx, mut rx) = mpsc::channel(1);
        drop(tx);

        let result = wait_for_response(&mut rx, 1, 5).await;
        assert_eq!(result.error_code, SwbusErrorCode::Fail);
        assert_eq!(result.error_message, "channel broken");
    }

    #[test]
    fn test_get_swbus_config() {
        let slot = 1;
        let npu_ipv4 = "10.0.1.0";
        let _ = Redis::start_config_db();

        // Mock the config database with a sample configuration
        populate_configdb_for_test();

        std::env::set_var("DEV", format!("dpu{slot}"));
        let config = get_swbus_config(None).unwrap();
        assert_eq!(config.endpoint.to_string(), format!("{}:{}", "10.0.1.0", 23606 + slot));
        let expected_sp = ServicePath::with_node(
            "region-a",
            "cluster-a",
            &format!("{npu_ipv4}-dpu{slot}"),
            "",
            "",
            "",
            "",
        );
        assert!(config
            .routes
            .iter()
            .any(|r| r.scope == RouteScope::Cluster && r.key == expected_sp));

        cleanup_configdb_for_test();
    }
}<|MERGE_RESOLUTION|>--- conflicted
+++ resolved
@@ -150,14 +150,9 @@
     init_logger(args.debug);
 
     let swbus_config = get_swbus_config(args.config_file.as_deref()).unwrap();
-<<<<<<< HEAD
 
     let mut sp = swbus_config.get_swbusd_service_path().unwrap_or_else(|| {
         error!("No cluster route found in swbusd config");
-=======
-    let mut sp = swbus_config.get_swbusd_service_path().unwrap_or_else(|| {
-        error!("No cluster route found, please check the config");
->>>>>>> 92d62437
         std::process::exit(1);
     });
 
