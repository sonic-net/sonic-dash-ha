--- conflicted
+++ resolved
@@ -150,14 +150,8 @@
     init_logger(args.debug);
 
     let swbus_config = get_swbus_config(args.config_file.as_deref()).unwrap();
-<<<<<<< HEAD
-
-    let mut sp = swbus_config.get_swbusd_service_path().unwrap_or_else(|| {
-        error!("No cluster route found in swbusd config");
-=======
     let mut sp = swbus_config.get_swbusd_service_path().unwrap_or_else(|| {
         error!("No cluster route found, please check the config");
->>>>>>> d42013ba
         std::process::exit(1);
     });
 
@@ -271,11 +265,7 @@
 
         std::env::set_var("DEV", format!("dpu{slot}"));
         let config = get_swbus_config(None).unwrap();
-<<<<<<< HEAD
         assert_eq!(config.endpoint.to_string(), format!("{}:{}", "10.0.1.0", 23606 + slot));
-=======
-        assert_eq!(config.endpoint.to_string(), format!("{}:{}", "0.0.0.0", 23606 + slot));
->>>>>>> d42013ba
         let expected_sp = ServicePath::with_node(
             "region-a",
             "cluster-a",
