--- conflicted
+++ resolved
@@ -42,13 +42,8 @@
         //Send ping messages
         println!("PING {}", self.dest.to_longest_path());
         for i in 0..self.count {
-<<<<<<< HEAD
-            let header = SwbusMessageHeader::new(src_sp.clone(), self.dest.clone());
-            let header_epoch = header.epoch;
-=======
             let mut header = SwbusMessageHeader::new(src_sp.clone(), self.dest.clone(), ctx.id_generator.generate());
             let header_id = header.id;
->>>>>>> 0f86aadd
             let ping_msg = SwbusMessage {
                 header: Some(header),
                 body: Some(swbus_message::Body::PingRequest(PingRequest::new())),
