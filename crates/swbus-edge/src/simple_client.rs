--- conflicted
+++ resolved
@@ -5,14 +5,9 @@
     message_id_generator::MessageIdGenerator,
     result::Result,
     swbus::{
-<<<<<<< HEAD
         request_response::ResponseBody, swbus_message::Body, DataRequest, ManagementQueryResult, ManagementRequest,
         ManagementRequestType, RequestResponse, ServicePath, SwbusErrorCode, SwbusMessage, SwbusMessageHeader,
-        TraceRouteRequest, TraceRouteResponse,
-=======
-        swbus_message::Body, DataRequest, RequestResponse, ServicePath, SwbusErrorCode, SwbusMessage,
-        SwbusMessageHeader,
->>>>>>> de2ad9ae
+        TraceRouteRequest,
     },
 };
 use tokio::sync::{
@@ -100,13 +95,10 @@
                 SwbusMessageHeader::new(destination, source, self.id_generator.generate()),
                 Body::Response(RequestResponse::ok(id)),
             )),
-<<<<<<< HEAD
-            Body::TraceRouteRequest(TraceRouteRequest { trace_id }) => {
-                HandleReceivedMessage::Respond(SwbusMessage::new(
-                    SwbusMessageHeader::new(destination, source, self.id_generator.generate()),
-                    Body::TraceRouteResponse(TraceRouteResponse { trace_id }),
-                ))
-            }
+            Body::TraceRouteRequest(_) => HandleReceivedMessage::Respond(SwbusMessage::new(
+                SwbusMessageHeader::new(destination, source, self.id_generator.generate()),
+                Body::Response(RequestResponse::ok(id)),
+            )),
             Body::ManagementRequest(ManagementRequest { request, arguments }) => {
                 let request_type = match ManagementRequestType::try_from(request) {
                     Ok(request_type) => request_type,
@@ -128,12 +120,6 @@
                     },
                 })
             }
-=======
-            Body::TraceRouteRequest(_) => HandleReceivedMessage::Respond(SwbusMessage::new(
-                SwbusMessageHeader::new(destination, source, self.id_generator.generate()),
-                Body::Response(RequestResponse::ok(id)),
-            )),
->>>>>>> de2ad9ae
             _ => HandleReceivedMessage::Ignore,
         }
     }
