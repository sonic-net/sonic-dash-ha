--- conflicted
+++ resolved
@@ -17,12 +17,9 @@
     swbus_uri: String,
     message_router: SwbusMessageRouter,
     sender_to_message_router: Sender<SwbusMessage>,
-<<<<<<< HEAD
+    tx_to_swbusd: Arc<RwLock<Option<mpsc::Sender<SwbusMessage>>>>,
     //base service path with service type and service id
     base_sp: ServicePath,
-=======
-    tx_to_swbusd: Arc<RwLock<Option<mpsc::Sender<SwbusMessage>>>>,
->>>>>>> 7f486a70
 }
 
 impl SwbusEdgeRuntime {
@@ -38,11 +35,8 @@
             swbus_uri,
             message_router,
             sender_to_message_router: local_msg_tx,
-<<<<<<< HEAD
+            tx_to_swbusd,
             base_sp,
-=======
-            tx_to_swbusd,
->>>>>>> 7f486a70
         }
     }
 
@@ -115,7 +109,7 @@
         routes:
           - key: "region-a.cluster-a.10.0.1.0-dpu0"
             scope: "Cluster"
-        peers:        
+        peers:
         "#,
             port
         );
