--- conflicted
+++ resolved
@@ -17,12 +17,9 @@
     swbus_uri: String,
     message_router: SwbusMessageRouter,
     sender_to_message_router: Sender<SwbusMessage>,
-<<<<<<< HEAD
     //base service path with service type and service id
     base_sp: ServicePath,
-=======
     tx_to_swbusd: Arc<RwLock<Option<mpsc::Sender<SwbusMessage>>>>,
->>>>>>> b8ca7c14
 }
 
 impl SwbusEdgeRuntime {
@@ -38,11 +35,8 @@
             swbus_uri,
             message_router,
             sender_to_message_router: local_msg_tx,
-<<<<<<< HEAD
             base_sp,
-=======
             tx_to_swbusd,
->>>>>>> b8ca7c14
         }
     }
 
