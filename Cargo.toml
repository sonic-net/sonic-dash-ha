--- conflicted
+++ resolved
@@ -6,12 +6,9 @@
     "crates/swbusd",
     "crates/hamgrd",
     "crates/swss-common",
-<<<<<<< HEAD
+    "crates/swbus-edge",
+    "crates/swbus-proto",
     "crates/container"
-=======
-    "crates/swbus-edge",
-    "crates/swbus-proto"
->>>>>>> aa3e44f2
 ]
 exclude = []
 
