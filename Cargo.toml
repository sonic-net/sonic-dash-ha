[workspace]
resolver = '2'
members = [
    "crates/sonic-common",
    "crates/swbus-core",
    "crates/swbusd",
    "crates/hamgrd",
    "crates/swss-common",
<<<<<<< HEAD
    "crates/swbus-edge",
    "crates/swbus-proto",
    "crates/swbus-cli",
    "crates/sonicdb-derive",
=======
    "crates/swss-common-testing",
    "crates/swss-serde",
    "crates/swbus-edge", 
    "crates/swbus-proto",
    "crates/swbus-cli",
    "crates/swbus-config",
    "crates/swbus-actor",
    "crates/swss-common-bridge",
    "crates/container",
>>>>>>> 7f486a70
]
exclude = []

[workspace.package]
version = "0.1.0"
authors = ["SONiC"]
license = "Apache-2.0"
repository = "https://github.com/sonic/sonic-dash-ha"
documentation = "https://github.com/sonic-net/SONiC/tree/master/doc/smart-switch/high-availability"
keywords = ["sonic", "dash"]
edition = "2021"

[workspace.lints.rust]
unused_extern_crates = 'warn'
trivial_numeric_casts = 'warn'
unstable_features = 'warn'
unused_import_braces = 'warn'

[workspace.dependencies]
# Async framework
tokio = { version = "1.37", features = ["macros", "rt-multi-thread"] }
tokio-util = { version = "0.7", features = ["rt"] }
tokio-stream = "0.1"

# Log and error handling
tracing = { version = "0.1", features = ["log"] }
tracing-error = "0.2"
tracing-subscriber = { version = "0.3", features = ["env-filter", "serde"] }
syslog-tracing = "0.3"
thiserror = "1"
anyhow = "1"
human-panic = "2"
better-panic = "0.3"
signal-hook = "0.3"

# Serialization
serde = { version = "1", features = ["derive", "rc"] }
serde_json = "1"
serde_yaml = "0.9"

# Command line utils
clap = { version = "4", features = ["derive", "cargo", "wrap_help", "unicode", "string", "unstable-styles"] }
color-eyre = "0.6"

# gRPC
prost = "0.13"
tonic = "0.12"

# Utility
contracts = "0.6"
derivative = "2"
derive_builder = "0.20"
getset = "0.1"
lazy_static = "1.4"
owning_ref = "0.4"
strum = { version = "0.26", features = ["derive"] }
regex = "1"
dashmap = "6"
itertools = "0.13"
atomic_enum = "0.3"
tempfile = "3"
tabled = "0.17"
futures-core = "0.3"
futures-util = "0.3"
chrono = "0.4"
enumset = "1"
bollard = { version = "0.17.1", features = ["chrono"] }
uuid = { version = "1.15", features = ["v4"] }
# Internal dependencies
sonic-common = { version = "0.1.0", path = "crates/sonic-common" }
swbus-proto = { version = "0.1.0", path = "crates/swbus-proto" }
swbus-core = { version = "0.1.0", path = "crates/swbus-core" }
swbus-edge = { version = "0.1.0", path = "crates/swbus-edge" }
<<<<<<< HEAD
swss-common = { version = "0.1.0", path = "crates/swss-common" }
sonicdb-derive = { version = "0.1.0", path = "crates/sonicdb-derive" }
=======
swbus-config = { version = "0.1.0", path = "crates/swbus-config" }
swss-serde = { version = "0.1.0", path = "crates/swss-serde" }
swss-common = { version = "0.1.0", path = "crates/swss-common" }
swss-common-testing = { version = "0.1.0", path = "crates/swss-common-testing" }
swbus-actor = { version = "0.1.0", path = "crates/swbus-actor" }
>>>>>>> 7f486a70

# Dev dependencies
criterion = "0.5"
fakeit = "1.1"
pretty_assertions = "1"

# Build dependencies
tonic-build = "0.12"
vergen = { version = "8.2", features = [ "build", "git", "gitoxide", "cargo", "rustc", "si" ]}<|MERGE_RESOLUTION|>--- conflicted
+++ resolved
@@ -6,22 +6,16 @@
     "crates/swbusd",
     "crates/hamgrd",
     "crates/swss-common",
-<<<<<<< HEAD
-    "crates/swbus-edge",
-    "crates/swbus-proto",
-    "crates/swbus-cli",
-    "crates/sonicdb-derive",
-=======
     "crates/swss-common-testing",
     "crates/swss-serde",
-    "crates/swbus-edge", 
+    "crates/swbus-edge",
     "crates/swbus-proto",
     "crates/swbus-cli",
     "crates/swbus-config",
     "crates/swbus-actor",
     "crates/swss-common-bridge",
     "crates/container",
->>>>>>> 7f486a70
+    "crates/sonicdb-derive",
 ]
 exclude = []
 
@@ -95,16 +89,12 @@
 swbus-proto = { version = "0.1.0", path = "crates/swbus-proto" }
 swbus-core = { version = "0.1.0", path = "crates/swbus-core" }
 swbus-edge = { version = "0.1.0", path = "crates/swbus-edge" }
-<<<<<<< HEAD
-swss-common = { version = "0.1.0", path = "crates/swss-common" }
-sonicdb-derive = { version = "0.1.0", path = "crates/sonicdb-derive" }
-=======
 swbus-config = { version = "0.1.0", path = "crates/swbus-config" }
 swss-serde = { version = "0.1.0", path = "crates/swss-serde" }
 swss-common = { version = "0.1.0", path = "crates/swss-common" }
 swss-common-testing = { version = "0.1.0", path = "crates/swss-common-testing" }
 swbus-actor = { version = "0.1.0", path = "crates/swbus-actor" }
->>>>>>> 7f486a70
+sonicdb-derive = { version = "0.1.0", path = "crates/sonicdb-derive" }
 
 # Dev dependencies
 criterion = "0.5"
