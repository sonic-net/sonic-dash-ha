[workspace]
resolver = '2'
members = [
    "crates/sonic-common",
    "crates/swbus-core",
    "crates/swbusd",
    "crates/hamgrd",
    "crates/swss-common",
    "crates/swss-common-testing",
    "crates/swss-serde",
    "crates/swbus-edge", 
    "crates/swbus-proto",
    "crates/swbus-cli",
    "crates/swbus-config",
<<<<<<< HEAD
    "crates/swbus-actor", 
=======
    "crates/swbus-actor",
    "crates/swss-common-bridge",
>>>>>>> e7e7df00
    "crates/container",
    "crates/swbus-cli-data",
]
exclude = []

[workspace.package]
version = "0.1.0"
authors = ["SONiC"]
license = "Apache-2.0"
repository = "https://github.com/sonic/sonic-dash-ha"
documentation = "https://github.com/sonic-net/SONiC/tree/master/doc/smart-switch/high-availability"
keywords = ["sonic", "dash"]
edition = "2021"

[workspace.lints.rust]
unused_extern_crates = 'warn'
trivial_numeric_casts = 'warn'
unstable_features = 'warn'
unused_import_braces = 'warn'

[workspace.dependencies]
# Async framework
tokio = { version = "1.37", features = ["macros", "rt-multi-thread"] }
tokio-util = { version = "0.7", features = ["rt"] }
tokio-stream = "0.1"

# Log and error handling
tracing = { version = "0.1", features = ["log"] }
tracing-error = "0.2"
tracing-subscriber = { version = "0.3", features = ["env-filter", "serde"] }
syslog-tracing = "0.3"
thiserror = "1"
anyhow = "1"
human-panic = "2"
better-panic = "0.3"
signal-hook = "0.3"

# Serialization
serde = { version = "1", features = ["derive", "rc"] }
serde_json = "1"
serde_yaml = "0.9"

# Command line utils
clap = { version = "4", features = ["derive", "cargo", "wrap_help", "unicode", "string", "unstable-styles"] }
color-eyre = "0.6"

# gRPC
prost = "0.13"
tonic = "0.12"

# Utility
contracts = "0.6"
derivative = "2"
derive_builder = "0.20"
getset = "0.1"
lazy_static = "1.4"
owning_ref = "0.4"
strum = { version = "0.26", features = ["derive"] }
regex = "1"
dashmap = "6"
itertools = "0.13"
atomic_enum = "0.3"
tempfile = "3"
tabled = "0.17"
futures-core = "0.3"
futures-util = "0.3"
chrono = "0.4"
enumset = "1"
bollard = { version = "0.17.1", features = ["chrono"] }
uuid = { version = "1.15", features = ["v4"] }
# Internal dependencies
sonic-common = { version = "0.1.0", path = "crates/sonic-common" }
swbus-proto = { version = "0.1.0", path = "crates/swbus-proto" }
swbus-core = { version = "0.1.0", path = "crates/swbus-core" }
swbus-edge = { version = "0.1.0", path = "crates/swbus-edge" }
swbus-config = { version = "0.1.0", path = "crates/swbus-config" }
swss-serde = { version = "0.1.0", path = "crates/swss-serde" }
swss-common = { version = "0.1.0", path = "crates/swss-common" }
swss-common-testing = { version = "0.1.0", path = "crates/swss-common-testing" }

# Dev dependencies
criterion = "0.5"
fakeit = "1.1"
pretty_assertions = "1"

# Build dependencies
tonic-build = "0.12"
vergen = { version = "8.2", features = [ "build", "git", "gitoxide", "cargo", "rustc", "si" ]}<|MERGE_RESOLUTION|>--- conflicted
+++ resolved
@@ -12,12 +12,8 @@
     "crates/swbus-proto",
     "crates/swbus-cli",
     "crates/swbus-config",
-<<<<<<< HEAD
-    "crates/swbus-actor", 
-=======
     "crates/swbus-actor",
     "crates/swss-common-bridge",
->>>>>>> e7e7df00
     "crates/container",
     "crates/swbus-cli-data",
 ]
