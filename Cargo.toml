--- conflicted
+++ resolved
@@ -13,11 +13,8 @@
     "crates/swbus-cli",
     "crates/swbus-config",
     "crates/swbus-actor",
-<<<<<<< HEAD
     "crates/swss-common-bridge",
-=======
     "crates/container",
->>>>>>> de2ad9ae
 ]
 exclude = []
 
