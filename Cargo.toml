[workspace]
resolver = '2'
members = [
    "crates/sonic-common",
    "crates/swbus-core",
    "crates/swbusd",
    "crates/hamgrd",
    "crates/swss-common",
    "crates/swss-common-testing",
    "crates/swss-serde",
    "crates/swbus-edge", 
    "crates/swbus-proto",
    "crates/swbus-cli", 
    "crates/swbus-config",
<<<<<<< HEAD
    "crates/container",
=======
    "crates/swbus-actor",
>>>>>>> 15ca7897
]
exclude = []

[workspace.package]
version = "0.1.0"
authors = ["SONiC"]
license = "Apache-2.0"
repository = "https://github.com/sonic/sonic-dash-ha"
documentation = "https://github.com/sonic-net/SONiC/tree/master/doc/smart-switch/high-availability"
keywords = ["sonic", "dash"]
edition = "2021"

[workspace.lints.rust]
unused_extern_crates = 'warn'
trivial_numeric_casts = 'warn'
unstable_features = 'warn'
unused_import_braces = 'warn'

[workspace.dependencies]
# Async framework
tokio = { version = "1.37", features = ["macros", "rt-multi-thread"] }
tokio-util = "0.7"
tokio-stream = "0.1"

# Log and error handling
tracing = { version = "0.1", features = ["log"] }
tracing-error = "0.2"
tracing-subscriber = { version = "0.3", features = ["env-filter", "serde"] }
syslog-tracing = "0.3"
thiserror = "1"
anyhow = "1"
human-panic = "2"
better-panic = "0.3"
signal-hook = "0.3"

# Serializatoin
serde = { version = "1", features = ["derive", "rc"] }
serde_json = "1"
serde_yaml = "0.9"

# Command line utils
clap = { version = "4", features = ["derive", "cargo", "wrap_help", "unicode", "string", "unstable-styles"] }
color-eyre = "0.6"

# gRPC
prost = "0.13"
tonic = "0.12"

# Utility
contracts = "0.6"
derivative = "2"
derive_builder = "0.20"
getset = "0.1"
lazy_static = "1.4"
owning_ref = "0.4"
strum = { version = "0.26", features = ["derive"] }
regex = "1"
dashmap = "6"
itertools = "0.13"
atomic_enum = "0.3"
tempfile = "3"
tabled = "0.17"
futures-core = "0.3"
futures-util = "0.3"
chrono = "0.4"
enumset = "1"
bollard = { version = "0.17.1", features = ["chrono"] }
uuid = { version = "1.15", features = ["v4"] }
# Internal dependencies
sonic-common = { version = "0.1.0", path = "crates/sonic-common" }
swbus-proto = { version = "0.1.0", path = "crates/swbus-proto" }
swbus-core = { version = "0.1.0", path = "crates/swbus-core" }
swbus-edge = { version = "0.1.0", path = "crates/swbus-edge" }
swbus-config = { version = "0.1.0", path = "crates/swbus-config" }
swss-serde = { version = "0.1.0", path = "crates/swss-serde" }
swss-common = { version = "0.1.0", path = "crates/swss-common" }
swss-common-testing = { version = "0.1.0", path = "crates/swss-common-testing" }

# Dev dependencies
criterion = "0.5"
fakeit = "1.1"
pretty_assertions = "1"

# Build dependencies
tonic-build = "0.12"
vergen = { version = "8.2", features = [ "build", "git", "gitoxide", "cargo", "rustc", "si" ]}<|MERGE_RESOLUTION|>--- conflicted
+++ resolved
@@ -12,11 +12,8 @@
     "crates/swbus-proto",
     "crates/swbus-cli", 
     "crates/swbus-config",
-<<<<<<< HEAD
+    "crates/swbus-actor",
     "crates/container",
-=======
-    "crates/swbus-actor",
->>>>>>> 15ca7897
 ]
 exclude = []
 
