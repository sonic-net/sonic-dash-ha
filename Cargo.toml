--- conflicted
+++ resolved
@@ -10,14 +10,10 @@
     "crates/swss-serde",
     "crates/swbus-edge", 
     "crates/swbus-proto",
-<<<<<<< HEAD
     "crates/swbus-cli",
-    "crates/swss-common-bridge",
-=======
-    "crates/swbus-cli", 
     "crates/swbus-config",
     "crates/swbus-actor",
->>>>>>> e5caccc6
+    "crates/swss-common-bridge",
 ]
 exclude = []
 
